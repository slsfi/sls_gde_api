--- conflicted
+++ resolved
@@ -668,13 +668,7 @@
 
     # ------------------------------------------------
     # Used by the Topelius project to insert metadata in letters, can be edited to your needs
-<<<<<<< HEAD
-    # letterData['title'], letterData['sender_location'], letterData['reciever_location'], letterData['sender'], letterData['reciever']
     def SetLetterTitleAndStatusAndMeta(self, letterData):
-=======
-    def SetLetterTitleAndStatusAndMeta(self, sTitle, sPlaceSent, sPlaceReceived, sSender, sReceiver):
->>>>>>> d0e92e79
-
         # Get the profileDesc element
         elemProfileDesc = self.xmlRoot.find('.//' + self.sPrefixUrl + 'profileDesc')
         # If no such element, create it
