from collections import OrderedDict
from flask import abort, Blueprint, jsonify, safe_join
import logging
from logging.handlers import TimedRotatingFileHandler
from lxml import etree
import pymysql
from ruamel.yaml import YAML
import calendar
import os
import io
import time

digital_edition = Blueprint('digital_edition', __name__)

config_dir = os.path.join(os.path.dirname(os.path.dirname(os.path.abspath(__file__))), "configs")
with io.open(os.path.join(config_dir, "digital_editions.yml"), encoding="UTF-8") as digital_editions_config:
    yaml = YAML()
    project_config = yaml.load(digital_editions_config)

logger = logging.getLogger("sls_api.digital_edition")

file_handler = TimedRotatingFileHandler(filename=project_config["log_file"], when="midnight", backupCount=7)
file_handler.setFormatter(logging.Formatter('%(asctime)s - %(name)s - %(levelname)s - %(message)s', '%H:%M:%S'))
logger.addHandler(file_handler)


class FileResolver(etree.Resolver):
    def resolve(self, system_url, public_id, context):
        logger.debug("Resolving {}".format(system_url))
        return self.resolve_filename(system_url, context)


def xml_to_html(xsl_file_path, xml_file_path, replace_namespace=True, params=None):
    logger.debug("Transforming {} using {}".format(xml_file_path, xsl_file_path))
    if params is not None:
        logger.debug("Parameters are {}".format(params))
    if not os.path.exists(xsl_file_path):
        return "XSL file {!r} not found!".format(xsl_file_path)
    if not os.path.exists(xml_file_path):
        return "XML file {!r} not found!".format(xml_file_path)

    with io.open(xml_file_path, encoding="UTF-8") as xml_file:
        xml_contents = xml_file.read()
        if replace_namespace:
            xml_contents = xml_contents.replace('xmlns="http://www.sls.fi/tei"', 'xmlns="http://www.tei-c.org/ns/1.0"')

        xml_root = etree.fromstring(xml_contents)

    xsl_parser = etree.XMLParser()
    xsl_parser.resolvers.add(FileResolver())
    with io.open(xsl_file_path, encoding="UTF-8") as xsl_file:
        xslt_root = etree.parse(xsl_file, parser=xsl_parser)
        xsl_transform = etree.XSLT(xslt_root)

    if params is None:
        result = xsl_transform(xml_root)
    elif isinstance(params, dict) or isinstance(params, OrderedDict):
        result = xsl_transform(xml_root, **params)
    else:
        raise Exception("Invalid parameters for XSLT transformation, must be of type dict or OrderedDict, not {}".format(type(params)))
    if len(xsl_transform.error_log) > 0:
        logging.debug(xsl_transform.error_log)
    return str(result)


def open_mysql_connection(database):
    class OrderedDictCursor(pymysql.cursors.DictCursorMixin, pymysql.cursors.Cursor):
        dict_type = OrderedDict

    global connection
    if database not in project_config:
        connection = None
    else:
        connection = pymysql.connect(
            host=project_config[database]["address"],
            port=project_config[database]["port"],
            user=project_config[database]["username"],
            password=project_config[database]["password"],
            db=project_config[database]["database"],
            charset="utf8",
            cursorclass=OrderedDictCursor
        )


@digital_edition.after_request
def set_access_control_headers(response):
    if "Access-Control-Allow-Origin" not in response.headers:
        response.headers["Access-Control-Allow-Origin"] = "*"
    response.headers["Access-Control-Allow-Headers"] = "X-Requested-With, Content-Type, Accept, Origin, Authorization"
    response.headers["Access-Control-Allow-Methods"] = "GET"

    if response.headers.get("Content-Type") == "application/json":
        response.headers["Content-Type"] = "application/json;charset=utf-8"

    return response


# routes/digitaledition/html.php
@digital_edition.route("/<project>/html/<filename>")
def get_html_contents_as_json(project, filename):
    logger.info("Getting static content from /{}/html/{}".format(project, filename))
    file_path = safe_join(project_config[project]["file_root"], "html", "{}.html".format(filename))
    if os.path.exists(file_path):
        with io.open(file_path, encoding="UTF-8") as html_file:
            contents = html_file.read()
        data = {
            "filename": filename,
            "content": contents
        }
        return jsonify(data), 200, {"Access-Control-Allow-Origin": "*"}
    else:
        abort(404)


# routes/digitaledition/manuscripts.php
@digital_edition.route("/<project>/manuscript/<publication_id>")
def get_manuscripts(project, publication_id):
    logger.info("Getting manuscript /{}/manuscript/{}".format(project, publication_id))
    open_mysql_connection(project)
    sql = "SELECT * FROM manuscripts WHERE m_publication_id=%s ORDER BY m_sort"
    with connection.cursor() as cursor:
        cursor.execute(sql, [publication_id])
        results = cursor.fetchall()
    connection.close()
    return jsonify(results)


# routes/digitaledition/publications.php
@digital_edition.route("/<project>/publication/<publication_id>")
def get_publication(project, publication_id):
    logger.info("Getting publication /{}/publication/{}".format(project, publication_id))
    open_mysql_connection(project)
    sql = "SELECT * FROM publications WHERE p_id=%s ORDER BY p_title"
    with connection.cursor() as cursor:
        cursor.execute(sql, [publication_id])
        results = cursor.fetchall()
    connection.close()
    return jsonify(results)


# routes/digitaledition/table-of-contents.php
@digital_edition.route("/<project>/table-of-contents/editions")
def get_toc_editions(project):
    logger.info("Getting editions /{}/table-of-contents/editions".format(project))
    open_mysql_connection(project)
    if project_config.get(project).get("show_unpublished"):
        sql = "SELECT ed_id AS id, ed_title AS title, ed_filediv AS divchapters FROM publications_ed ORDER BY ed_datumlansering"
    elif project_config.get(project).get("show_internally_published"):
        sql = "SELECT ed_id AS id, ed_title AS title, ed_filediv AS divchapters FROM publications_ed WHERE ed_lansering>0 ORDER BY ed_datumlansering"
    else:
        sql = "SELECT ed_id AS id, ed_title AS title, ed_filediv AS divchapters FROM publications_ed WHERE ed_lansering=2 ORDER BY ed_datumlansering"

    with connection.cursor() as cursor:
        cursor.execute(sql)
        result = cursor.fetchall()

    connection.close()
    return_data = []
    for row in result:
        if row["id"] not in project_config.get(project).get("disabled_publications"):
            return_data.append(row)

    return jsonify(return_data), 200, {"Access-Control-Allow-Origin": "*"}


# routes/digitaledition/table-of-contents.php
@digital_edition.route("/<project>/table-of-contents/edition/<edition_id>/root")
def get_toc_root(project, edition_id):
    logger.info("Getting root s/{}/table-of-contents/{}/root".format(project, edition_id))
    open_mysql_connection(project)
    show_published = 2
    if project_config.get(project).get("show_unpublished"):
        show_published = 0
    elif project_config.get(project).get("show_internally_published"):
        show_published = 1

    if edition_id == 15:
        sql = "SELECT toc.* FROM tableofcontents toc " \
              "JOIN publications_ed ped ON toc.toc_ed_id = ped.ed_id " \
              "JOIN publications_group pgroup ON toc.toc_group_id = pgroup.group_id " \
              "WHERE toc_ed_id=%s AND pgroup.group_lansering>={} AND toc_groupid IS NULL ORDER BY sortOrder".format(show_published)
    else:
        sql = "SELECT toc.* FROM tableofcontents toc " \
              "WHERE toc_ed_id=%s AND toc_group_id IS NULL AND toc_groupid IS NULL ORDER BY sortOrder"

    with connection.cursor() as cursor:
        cursor.execute(sql, [edition_id])
        results = cursor.fetchall()
    connection.close()

    return jsonify(results)


# routes/digitaledition/table-of-contents.php
@digital_edition.route("/<project>/table-of-contents/edition/<edition_id>/group/<group_id>")
def get_toc_root_elements(project, edition_id, group_id):
    logger.info("Getting \"root elements\" /{}/table-of-contents/edition/{}/group/{}".format(project, edition_id, group_id))
    open_mysql_connection(project)
    sql = "SELECT * FROM tableofcontents WHERE toc_ed_id=%s AND toc_groupid=%s AND toc_linkType!=6 ORDER BY sortOrder"
    with connection.cursor() as cursor:
        cursor.execute(sql, [edition_id, group_id])
        results = cursor.fetchall()
    connection.close()
    return jsonify(results)


# routes/digitaledition/table-of-contents.php
@digital_edition.route("/<project>/table-of-contents/edition/<edition_id>/prevnext/<link_id>")
def get_toc_edition_links(project, edition_id, link_id):
    logger.info("Getting links /{}/table-of-contents/edition/{}/prevnext/{}".format(project, edition_id, link_id))
    return_data = OrderedDict()
    open_mysql_connection(project)
    sql = "SELECT ed_id AS id, ed_lansering, ed_title AS title, " \
          "ed_filediv AS multiple_files, ed_date_swe AS info_sv, ed_date_fin AS info_fi " \
          "FROM publications_ed WHERE ed_id=%s ORDER BY ed_datumlansering"
    with connection.cursor() as cursor:
        cursor.execute(sql, [edition_id])
        edition_data = cursor.fetchall()

    if edition_data[0]["multiple_files"] == "0":
        sql = "SELECT t1.title AS title, t1.toc_ed_id AS edition_id, t1.toc_linkID AS link_id FROM tableofcontents t1 " \
              "LEFT JOIN tableofcontents t2 ON t1.toc_linkType=t2.toc_linkType AND t1.toc_ed_id=t2.toc_ed_id " \
              "WHERE t2.toc_ed_id=%s AND t2.toc_linkID=%s AND t1.toc_id < t2.toc_id ORDER BY t1.sortorder DESC LIMIT 1"
        with connection.cursor() as cursor:
            cursor.execute(sql, [edition_id, link_id])
            toc_data = cursor.fetchall()
            return_data["prev"] = toc_data[0]

        sql = "SELECT t1.title AS title, t1.toc_ed_id AS edition_id, t1.toc_linkID AS link_id " \
              "FROM tableofcontents t1 LEFT JOIN tableofcontents t2 " \
              "ON t1.toc_linkType=t2.toc_linkType " \
              "AND t1.toc_ed_id=t2.toc_ed_id " \
              "WHERE t2.toc_ed_id=%s AND t2.toc_linkID=%s " \
              "AND t1.toc_id > t2.toc_id ORDER BY t1.sortorder ASC LIMIT 1"
        with connection.cursor() as cursor:
            cursor.execute(sql, [edition_id, link_id])
            toc_data = cursor.fetchall()
            return_data["next"] = toc_data[0]
    else:
        sql = "SELECT t1.title AS title, t1.toc_ed_id AS edition_id, t1.toc_linkID AS link_id " \
              "FROM tableofcontents t1 LEFT JOIN tableofcontents t2 " \
              "ON t1.toc_groupid=t2.toc_groupid " \
              "AND t1.toc_linkType=t2.toc_linkType " \
              "AND t1.toc_ed_id=t2.toc_ed_id " \
              "WHERE t2.toc_ed_id=%s AND t2.toc_linkID=%s " \
              "AND t1.toc_id < t2.toc_id ORDER BY t1.sortorder DESC LIMIT 1"
        with connection.cursor() as cursor:
            cursor.execute(sql, [edition_id, link_id])
            toc_data = cursor.fetchall()
            if len(toc_data) > 0:
                return_data["prev"] = toc_data[0]
            else:
                return_data["prev"] = None

        sql = "SELECT t1.title AS title, t1.toc_ed_id AS edition_id, t1.toc_linkID AS link_id " \
              "FROM tableofcontents t1 LEFT JOIN tableofcontents t2 " \
              "ON t1.toc_groupid=t2.toc_groupid " \
              "AND t1.toc_linkType=t2.toc_linkType " \
              "AND t1.toc_ed_id=t2.toc_ed_id " \
              "WHERE t2.toc_ed_id=%s AND t2.toc_linkID=%s " \
              "AND t1.toc_id > t2.toc_id ORDER BY t1.sortorder ASC LIMIT 1"
        with connection.cursor() as cursor:
            cursor.execute(sql, [edition_id, link_id])
            toc_data = cursor.fetchall()
            return_data["next"] = toc_data[0]

    connection.close()
    return jsonify(return_data)


# routes/digitaledition/table-of-contents.php
@digital_edition.route("/<project>/table-of-contents/edition/<edition_id>")
def get_toc_edition(project, edition_id):
    logger.info("Getting edition /{}/table-of-contents/edition/{}".format(project, edition_id))
    open_mysql_connection(project)

    show_published = 2
    if project_config.get(project).get("show_unpublished"):
        show_published = 0
    elif project_config.get(project).get("show_internally_published"):
        show_published = 1

    if edition_id == 15:
        sql = "SELECT toc.* FROM tableofcontents toc JOIN publications_ed ped ON toc.toc_ed_id = ped.ed_id " \
              "JOIN publications_group pgroup ON toc.toc_group_id = pgroup.group_id " \
              "WHERE toc_ed_id = %s AND (toc_linkType!=6 OR toc_linkType IS NULL) AND prgroup.group_lansering>={} " \
              "ORDER BY toc_groupid, toc.sortOrder".format(show_published)
    else:
        sql = "SELECT toc.* FROM tableofcontents toc WHERE toc_ed_id=%s AND (toc_linkType!=6 OR toc_linkType IS NULL) " \
              "AND toc.toc_group_id IS NULL ORDER BY toc_groupid, toc.sortOrder"

    with connection.cursor() as cursor:
        cursor.execute(sql, [edition_id])
        toc_data = cursor.fetchall()
    connection.close()

    return_data = OrderedDict()
    sub_group_toc_id = 0
    for iteration in range(1, 3):
        for row in toc_data:
            if iteration == 1:
                if row["toc_groupid"] is None:
                    if row["toc_id"] not in return_data:
                        new_data = {
                            "id": row["toc_id"],
                            "title": row["title"],
                            "titleLevel": row["titleLevel"],
                            "items": []
                        }
                        return_data[int(row["toc_id"])] = new_data
            elif iteration == 2:
                if row["toc_groupid"] is not None and row["toc_linkType"] is None:
                    groupid = row["toc_groupid"]
                    if groupid not in return_data or "items" not in return_data[groupid] or row["toc_id"] not in \
                            return_data[groupid]["items"]:
                        # The PHP version builds up these objects, but appears to throw them away or lose them at some point?
                        continue
                        # sub_group_toc_id = row["toc_id"]
                        # new_data = {
                        #     "title": row["title"],
                        #     "id": row["toc_id"],
                        #     "items": []
                        # }
                        # if "items" not in return_data[groupid]:
                        #     return_data[groupid]["items"] = []
                        # return_data[groupid]["items"].insert(row["toc_id"], new_data)
                else:
                    if row["toc_groupid"] is None:
                        continue
                    new_data = {
                        "title": row["title"],
                        "id": row["toc_id"],
                        "link": "{}_{}".format(row["toc_ed_id"], row["toc_linkID"]),
                        "link_type": row["toc_linkType"],
                        "sort_order": row["sortOrder"]
                    }
                    try:
                        return_data[row["toc_groupid"]]["items"][sub_group_toc_id]["items"].insert(row["toc_id"], new_data)
                    except IndexError:
                        return_data[row["toc_groupid"]]["items"].insert(sub_group_toc_id, {"items": [new_data]})

    for key, value in return_data.items():
        # the PHP version seems to drop these at some point
        del value["id"]
        del value["title"]
        del value["titleLevel"]

    return jsonify(list(return_data.values()))


# routes/digitaledition/table-of-contents.php
@digital_edition.route("/<project>/table-of-contents/edition/<edition_id>/first")
def get_toc_edition_firstentry(project, edition_id):
    logger.info("Getting first edition /{}/table-of-contents/edition/{}/first".format(project, edition_id))
    open_mysql_connection(project)
    sql = "SELECT title, toc_ed_id, toc_linkID FROM tableofcontents WHERE toc_ed_id=%s AND toc_linkID IS NOT NULL ORDER BY sortOrder ASC LIMIT 1"
    with connection.cursor() as cursor:
        cursor.execute(sql, [edition_id])
        result = cursor.fetchone()
    connection.close()
    return jsonify(result)


# routes/digitaledition/xml.php
@digital_edition.route("/<project>/text/est/<edition_id>")
def get_publication_est_text(project, edition_id):
    can_show, content = publish_status(project, edition_id)

    if can_show:
        id_parts = edition_id.replace("_est", "").split(";")
        xml_file_path = safe_join(project_config[project]["file_root"], "xml", "est", "{}_est.xml".format(id_parts[0]))
        logger.info("Getting contents for file {}".format(xml_file_path))

        xsl_file_path = safe_join(project_config["xslt_root"], "est.xsl")
        cache_file_path = safe_join(project_config[project]["file_root"], "cache", "est", "{}_est.html".format(id_parts[0]))

        logger.debug("Cache file path is {}".format(cache_file_path))
        logger.debug("XML file path is {}".format(xml_file_path))

        content = None
        if os.path.exists(cache_file_path):
            if cache_is_recent(xml_file_path, xsl_file_path, cache_file_path):
                try:
                    with io.open(cache_file_path, encoding="UTF-8") as cache_file:
                        content = cache_file.read()
                except Exception:
                    content = "Error reading file from cache."
                else:
                    logger.info("Content fetched from cache.")
            else:
                logger.info("Cache file is old or invalid, deleting cache file...")
                os.remove(cache_file_path)
        if os.path.exists(xml_file_path) and content is None:
            logger.info("Getting contents from file and transforming...")
            try:
                content = xml_to_html(xsl_file_path, xml_file_path)
                try:
                    with io.open(cache_file_path, mode="w", encoding="UTF-8") as cache_file:
                        logger.info("Writing contents to cache file")
                        cache_file.write(content)
                except Exception:
                    logger.exception("Could not create cachefile")
                    content = "Successfully fetched content but could not generate cache for it."
            except Exception:
                logger.exception("Error when parsing XML file")
                content = "Error parsing document."
        elif content is None:
            content = "File not found."

    data = {
        "id": edition_id,
        "content": content.replace("id=", "data-id=")
    }

    return jsonify(data), 200, {"Access-Control-Allow-Origin": "*"}


# routes/digitaledition/xml.php
@digital_edition.route("/<project>/text/com/<edition_id>/<note_id>")
@digital_edition.route("/<project>/text/com/<edition_id>")
def get_publication_com_text(project, edition_id, note_id=None):
    can_show, content = publish_status(project, edition_id)

    if can_show:
        id_parts = edition_id.replace("_com", "").split(";")

        xml_file_path = safe_join(project_config[project]["file_root"], "xml", "com", "{}_com.xml".format(id_parts[0]))
        est_file_path = safe_join(project_config[project]["file_root"], "xml", "est", "{}_est.xml".format(id_parts[0]))
        logger.info("Getting contents for file {}".format(xml_file_path))

        params = {
            "estDocument": '"file://{}"'.format(est_file_path)
        }
        xsl_file = "com.xsl"
        if note_id is not None:
            params["noteId"] = '"{}"'.format(note_id)
            xsl_file = "notes.xsl"
        xsl_file_path = safe_join(project_config["xslt_root"], xsl_file)
        cache_file_path = safe_join(project_config[project]["file_root"], "cache", "com", "note_{}_com_{}.html".format(id_parts[0], note_id))
        logger.debug("Cache file path is {}".format(cache_file_path))
        logger.debug("XML file path is {}".format(xml_file_path))
        logger.debug("est XML file path is {}".format(est_file_path))

        content = None
        if os.path.exists(cache_file_path):
            if cache_is_recent(xml_file_path, xsl_file_path, cache_file_path):  # TODO also check est file mtime
                try:
                    with io.open(cache_file_path, encoding="UTF-8") as cache_file:
                        content = cache_file.read()
                except Exception:
                    content = "Error reading content from cache."
                else:
                    logger.info("Content fetched from cache.")
            else:
                logger.info("Cache file is old or invalid, deleting cache file...")
                os.remove(cache_file_path)
        if os.path.exists(xml_file_path) and content is None:
            logger.info("Getting contents from file and transforming...")
            try:
                content = xml_to_html(xsl_file_path, xml_file_path, params=params)
                try:
                    with io.open(cache_file_path, mode="w", encoding="UTF-8") as cache_file:
                        logger.info("Writing contents to cache file")
                        cache_file.write(content)
                except Exception:
                    logger.exception("Could not create cachefile")
                    content = "Successfully fetched content but could not generate cache for it."
            except Exception:
                logger.exception("Error when parsing XML file")
                content = "Error parsing document"
        elif content is None:
            content = "File not found"

    data = {
        "id": edition_id,
        "content": content
    }

    return jsonify(data), 200, {"Access-Control-Allow-Origin": "*"}


# routes/digitaledition/xml.php
@digital_edition.route("/<project>/text/ms/<edition_id>")
@digital_edition.route("/<project>/text/ms/<edition_id>/<changes>")
def get_publication_manuscripts(project, edition_id, changes=False):
    can_show, error_message = publish_status(project, edition_id)

    if can_show:
        item_id, book_id, text_id, section_id = get_id_parts(edition_id)
        open_mysql_connection(project)

        # the content has chapters in the same xml
        sql = "SELECT m_title as title, m_type as type, m_filename as filename, m_id as id FROM manuscripts WHERE m_filename like %s ORDER BY m_sort"
        with connection.cursor() as cursor:
            cursor.execute(sql, [item_id + "_ms_%"])
            manuscript_info = cursor.fetchall()

        connection.close()

        for i in range(len(manuscript_info)):
            manuscript = manuscript_info[i]
            params = {
                "bookId": book_id
            }
<<<<<<< HEAD
            manuscript_info[i]["manuscript_changes"] = getContent(project, "ms", manuscript["filename"], "ms_changes.xsl", params)
            manuscript_info[i]["manuscript_normalized"] = getContent(project, "ms", manuscript["filename"], "ms_normalized.xsl", params)
=======
            manuscript_info[i]["manuscript_changes"] = get_content(project, "ms", manuscript["m_filename"], "ms_changes.xsl", params)
            manuscript_info[i]["manuscript_normalized"] = get_content(project, "ms", manuscript["m_filename"], "ms_normalized.xsl", params)
>>>>>>> ef3f50d5

        data = {
            "id": item_id,
            "manuscripts": manuscript_info
        }

    else:
        data = {
            "id": edition_id,
            "error": error_message
        }

    return jsonify(data), 200, {"Access-Control-Allow-Origin": "*"}


# routes/digitaledition/xml.php
@digital_edition.route("/<project>/text/var/<edition_id>")
def get_publication_variations(project, edition_id):
    logger.info("Getting XML /{}/text/var/{} and transforming ...".format(project, edition_id))
    can_show, error_message = publish_status(project, edition_id)

    if can_show:
        item_id, book_id, text_id, section_id = get_id_parts(edition_id)
        open_mysql_connection(project)

        # the content has chapters in the same xml
        if section_id is not None:
            sql = "SELECT v_title, v_type, v_filename, v_id FROM versions WHERE v_filename like %s AND v_section_id=%s ORDER BY v_sort"
            with connection.cursor() as cursor:
                cursor.execute(sql, [item_id + "_var_%", section_id])
                variation_info = cursor.fetchall()
        else:
            sql = "SELECT v_title as title, v_type as type, v_filename as filename, v_id as id FROM versions WHERE v_filename like %s ORDER BY v_sort"
            with connection.cursor() as cursor:
                cursor.execute(sql, [item_id + "_var_%"])
                variation_info = cursor.fetchall()
        connection.close()

        for i in range(len(variation_info)):
            variation = variation_info[i]
            params = {
                "bookId": book_id
            }
            # chapters_xsl_file = "chapters.xsl"

            if variation["type"] == "1":
                xsl_file = "poem_variants_est.xsl"
            else:
                xsl_file = "poem_variants_other.xsl"

            if section_id is not None:
                params["sectionId"] = section_id

<<<<<<< HEAD
            variation_info[i]["content"] = getContent(project, "var", variation["filename"], xsl_file, params)
=======
            variation_info[i] = get_content(project, "var", variation["v_filename"], xsl_file, params)
>>>>>>> ef3f50d5

        data = {
            "id": edition_id,
            "variations": variation_info
        }

    else:
        data = {
            "id": edition_id,
            "error": error_message
        }

    return jsonify(data), 200, {"Access-Control-Allow-Origin": "*"}


# routes/digitaledition/xml.php
@digital_edition.route("/<project>/text/inl/<edition_id>")
@digital_edition.route("/<project>/text/inl/<edition_id>/<lang>")
def get_publication_inl_text(project, edition_id, lang=None):
    return get_publication_inl_tit_text(project, edition_id, lang, "inl")


# routes/digitaledition/xml.php
@digital_edition.route("/<project>/text/tit/<edition_id>")
@digital_edition.route("/<project>/text/tit/<edition_id>/<lang>")
def get_publication_tit_text(project, edition_id, lang=None):
    return get_publication_inl_tit_text(project, edition_id, lang, "tit")


def get_publication_inl_tit_text(project, edition_id, lang=None, what="inl"):
    can_show, content = publish_status(project, edition_id)

    if can_show:
        lang_code = "fin" if lang == "fi" else "swe"
        version = "int" if project_config[project]["show_internally_published"] else "ext"
        filename = "{}_{}_{}_{}.xml".format(edition_id, what, lang_code, version)

        xml_file_path = safe_join(project_config[project]["file_root"], "xml", what, filename)

        logger.info("Getting contents for file {}".format(xml_file_path))

        if what == "tit":
            xsl_file = "title.xsl"
        else:
            xsl_file = "introduction.xsl"
        xsl_file_path = safe_join(project_config["xslt_root"], xsl_file)
        cache_file_path = safe_join(project_config[project]["file_root"], "cache", what, filename.replace(".xml", ".html"))

        logger.debug("Cache file path is {}".format(cache_file_path))
        logger.debug("XML file path is {}".format(xml_file_path))

        content = None
        if os.path.exists(cache_file_path):
            if cache_is_recent(xml_file_path, xsl_file_path, cache_file_path):
                try:
                    with io.open(cache_file_path, encoding="UTF-8") as cache_file:
                        content = cache_file.read()
                except Exception:
                    logger.exception("Error reading content from cache")
                    content = "Error reading content from cache"
                else:
                    logger.info("Content fetched from cache.")
            else:
                logger.info("Cache file is old or invalid, deleting cache file...")
                os.remove(cache_file_path)
        if os.path.exists(xml_file_path) and content is None:
            logger.info("Getting contents from file and transforming...")
            try:
                content = xml_to_html(xsl_file_path, xml_file_path)
                try:
                    with io.open(cache_file_path, mode="w", encoding="UTF-8") as cache_file:
                        logger.info("Writing contents to cache file")
                        cache_file.write(content)
                except Exception:
                    logger.exception("Could not create cachefile")
                    content = "Successfully fetched content but could not generate cache for it."
            except Exception:
                logger.exception("Error parsing document")
                content = "Error parsing document"
        elif content is None:
            logger.warning("No preface found")
            content = "File not found"

    data = {
        "id": edition_id,
        "content": content
    }

    return jsonify(data), 200, {"Access-Control-Allow-Origin": "*"}


# routes/semantic_data/persons.php
@digital_edition.route("/semantic_data/persons/tooltip/<person_id>")
def get_person_tooltip(person_id):
    logger.info("Getting tooltip /semantic_data/persons/tooltip/{}".format(person_id))
    open_mysql_connection("semantic_data")
    sql = "SELECT c_webbnamn_1_sort AS title, ed_tooltip AS content, c_webbfornamn1, c_webbefternamn1 " \
          "FROM persons WHERE id_p=%s"

    with connection.cursor() as cursor:
        cursor.execute(sql, [person_id])
        ms_data = cursor.fetchall()

    connection.close()

    if ms_data and ms_data[0] is not None:
        return jsonify(ms_data[0])
    else:
        return jsonify("Person not found"), 404


# routes/semantic_data/persons.php
@digital_edition.route("/semantic_data/persons/list/<data_source_id>")
def get_list_of_persons(data_source_id):
    logger.info("Getting list of persons /semantic_data/persons/list/{}".format(data_source_id))
    open_mysql_connection("semantic_data")
    sql = "SELECT c_webbnamn_1_sort AS title, ed_tooltip AS content, " \
          "c_webbfornamn1, c_webbefternamn1, ed_tooltip, id_p, c_webbsok " \
          "FROM persons WHERE data_source_id=%s ORDER BY id_p ASC"

    with connection.cursor() as cursor:
        cursor.execute(sql, [data_source_id])
        ms_data = cursor.fetchall()

    connection.close()

    return jsonify(ms_data)


# routes/semantic_data/places.php
@digital_edition.route("/semantic_data/places/tooltip/<place_id>")
def get_place_tooltip(place_id):
    logger.info("Getting tooltip /semantic_data/places/tooltip/{}".format(place_id))
    open_mysql_connection("semantic_data")
    place_id = place_id.replace("pl", "").replace("PlId", "")

    sql = "SELECT o_ortnamn AS title, o_beskrivning AS content FROM places WHERE id=%s"
    with connection.cursor() as cursor:
        cursor.execute(sql, [place_id])
        ms_data = cursor.fetchall()

    connection.close()

    if ms_data and ms_data[0] is not None:
        return jsonify(ms_data[0])
    else:
        return jsonify("Place not found"), 404


# routes/semantic_data/places.php
@digital_edition.route("/semantic_data/places/list")
def get_list_of_places():
    logger.info("Getting list of places /semantic_data/places/list")
    open_mysql_connection("semantic_data")

    sql = "SELECT c_webbsok, o_id AS id FROM places ORDER BY o_id ASC"
    with connection.cursor() as cursor:
        cursor.execute(sql)
        ms_data = cursor.fetchall()

    connection.close()
    return jsonify(ms_data)


'''
    HELPER FUNCTIONS  
'''


def cache_is_recent(source_file, xsl_file, cache_file):
    """
    Returns False if the source or xsl file have been modified since the creation of the cache file
    Returns False if the cache is more than 'cache_lifetime_seconds' seconds old, as defined in config file
    Otherwise, returns True
    """
    try:
        source_file_mtime = os.path.getmtime(source_file)
        xsl_file_mtime = os.path.getmtime(xsl_file)
        cache_file_mtime = os.path.getmtime(cache_file)
    except OSError:
        return False
    if source_file_mtime > cache_file_mtime or xsl_file_mtime > cache_file_mtime:
        return False
    elif calendar.timegm(time.gmtime()) > (cache_file_mtime + project_config["cache_lifetime_seconds"]):
        return False
    return True


def publish_status(project, edition_id):
    """Get info on the publications status
    Is is visible to the public etc...

    returns two values:
        - a booelan if the publication can be shown
        - a message text why it can't be shown, if that is the case.
    """
    logger.info("Checking if /{} {} is published".format(project, edition_id))

    open_mysql_connection(project)
    sql = "SELECT ed_id AS id, ed_lansering, ed_title AS title, ed_filediv AS multiple_files, " \
          "ed_date_swe AS info_sv, ed_date_fin AS info_fi " \
          "FROM publications_ed WHERE ed_id = %s ORDER BY ed_datumlansering"

    with connection.cursor() as cursor:
        cursor.execute(sql, [edition_id.split("_")[0]])  # edition_id is like 1_1, we need the first digit here
        edition_data = cursor.fetchall()

    sql = "SELECT DISTINCT p.p_identifier FROM digital_edition_topelius.publications_ed ped " \
          "JOIN digital_edition_topelius.publications p ON p.p_ed_id = ped.ed_id " \
          "JOIN digital_edition_topelius.publications_collection pc ON pc.coll_ed_id = p.p_ed_id " \
          "JOIN digital_edition_topelius.publications_group pg ON pg.group_id = p.p_group_id " \
          "WHERE ped.ed_lansering = 2 AND pg.group_lansering != 1 AND ped.ed_id = 15 AND p.p_identifier = %s"

    with connection.cursor() as cursor:
        cursor.execute(sql, [edition_id])
        letters = cursor.fetchall()
        letter_published = False

    connection.close()

    if len(letters) > 0 or not edition_id.startswith("15_"):
        letter_published = True

    can_show = False
    content = ""

    if len(edition_data) < 1:
        content = "Content does not exist"
    elif edition_data[0]["ed_lansering"] < 1 and not project_config[project]["show_unpublished"]:
        content = "Content is not published"
    elif edition_data[0]["ed_lansering"] == 1 and not project_config[project]["show_internally_published"] and not project_config[project]["show_unpublished"]:
        content = "Content is not externally published"
    else:
        if not project_config[project]["show_internally_published"] and not letter_published:
            content = "Content is not externally published"
        else:
            can_show = True

    return can_show, content


def get_id_parts(edition_id):
    id_parts = edition_id.replace("_est", "").split(";")  # 12_1_est;ch5  - Finland framställt i teckningar.

    item_id = id_parts[0]  # 1_1
    item_parts = item_id.split("_")
    book_id = item_parts[0]
    text_id = item_parts[1]
    section_id = id_parts[1] if len(id_parts) > 1 else None

    return item_id, book_id, text_id, section_id


def get_content(project, folder, xml_filename, xsl_filename, parameters):
    xml_file_path = safe_join(project_config[project]["file_root"], "xml", folder, xml_filename)
    xsl_file_path = safe_join(project_config["xslt_root"], xsl_filename)
    cache_file_path = xml_file_path.replace("/xml/", "/cache/").replace(".xml", ".html")
    content = None

    if os.path.exists(cache_file_path):
        if cache_is_recent(xml_file_path, xsl_file_path, cache_file_path):
            try:
                with io.open(cache_file_path, encoding="UTF-8") as cache_file:
                    content = cache_file.read()
            except Exception:
                content = "Error reading content from cache."
            else:
                logger.info("Content fetched from cache.")
        else:
            logger.info("Cache file is old or invalid, deleting cache file...")
            os.remove(cache_file_path)
    if os.path.exists(xml_file_path) and content is None:
        logger.info("Getting contents from file and transforming...")
        try:
            content = xml_to_html(xsl_file_path, xml_file_path, params=parameters).replace('\n', '').replace('\r', '')
            try:
                with io.open(cache_file_path, mode="w", encoding="UTF-8") as cache_file:
                    cache_file.write(content)
            except Exception:
                logger.exception("Could not create cachefile")
                content = "Successfully fetched content but could not generate cache for it."
        except Exception as e:
            logger.exception("Error when parsing XML file")
            content = "Error parsing document"
            content += str(e)
    elif content is None:
        content = "File not found"

    return content<|MERGE_RESOLUTION|>--- conflicted
+++ resolved
@@ -111,6 +111,20 @@
     else:
         abort(404)
 
+@digital_edition.route("/<project>/md/<filename>")
+def get_md_contents_as_json(project, filename):
+    logger.info("Getting static content from /{}/md/{}".format(project, filename))
+    file_path = safe_join(project_config[project]["file_root"], "md", "{}.md".format(filename))
+    if os.path.exists(file_path):
+        with io.open(file_path, encoding="UTF-8") as md_file:
+            contents = md_file.read()
+        data = {
+            "filename": filename,
+            "content": contents
+        }
+        return jsonify(data), 200, {"Access-Control-Allow-Origin": "*"}
+    else:
+        abort(404)
 
 # routes/digitaledition/manuscripts.php
 @digital_edition.route("/<project>/manuscript/<publication_id>")
@@ -502,13 +516,8 @@
             params = {
                 "bookId": book_id
             }
-<<<<<<< HEAD
             manuscript_info[i]["manuscript_changes"] = getContent(project, "ms", manuscript["filename"], "ms_changes.xsl", params)
             manuscript_info[i]["manuscript_normalized"] = getContent(project, "ms", manuscript["filename"], "ms_normalized.xsl", params)
-=======
-            manuscript_info[i]["manuscript_changes"] = get_content(project, "ms", manuscript["m_filename"], "ms_changes.xsl", params)
-            manuscript_info[i]["manuscript_normalized"] = get_content(project, "ms", manuscript["m_filename"], "ms_normalized.xsl", params)
->>>>>>> ef3f50d5
 
         data = {
             "id": item_id,
@@ -536,7 +545,7 @@
 
         # the content has chapters in the same xml
         if section_id is not None:
-            sql = "SELECT v_title, v_type, v_filename, v_id FROM versions WHERE v_filename like %s AND v_section_id=%s ORDER BY v_sort"
+            sql = "SELECT v_title as title, v_type as type, v_filename as filename, v_id as id FROM versions WHERE v_filename like %s AND v_section_id=%s ORDER BY v_sort"
             with connection.cursor() as cursor:
                 cursor.execute(sql, [item_id + "_var_%", section_id])
                 variation_info = cursor.fetchall()
@@ -562,11 +571,7 @@
             if section_id is not None:
                 params["sectionId"] = section_id
 
-<<<<<<< HEAD
             variation_info[i]["content"] = getContent(project, "var", variation["filename"], xsl_file, params)
-=======
-            variation_info[i] = get_content(project, "var", variation["v_filename"], xsl_file, params)
->>>>>>> ef3f50d5
 
         data = {
             "id": edition_id,
