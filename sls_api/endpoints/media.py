from flask import Blueprint, jsonify, Response, safe_join, send_file
import io
import logging
import sqlalchemy

from sls_api.endpoints.generics import db_engine, get_project_config, get_project_id_from_name

media = Blueprint('media', __name__)
logger = logging.getLogger("sls_api.media")

# Media and Gallery functions


@media.route("/<project>/media/data/<type>/<type_id>")
def get_media_data(project, type, type_id):
    logger.info("Getting media data...")
    media_column = "{}_id".format(type)
    try:
        connection = db_engine.connect()
        sql = sqlalchemy.sql.text("SELECT media.id, media.description FROM media \
            JOIN media_connection mc ON mc.media_id = media.id \
            WHERE mc.{}=:m_id AND type='image' ".format(media_column))
        statement = sql.bindparams(m_id=type_id)
        result = connection.execute(statement).fetchone()
        result = dict(result)
        result["image_path"] = "/" + safe_join(project, "media", "image", str(result["id"]))
        connection.close()
        return jsonify(result), 200
    except Exception:
        logger.exception("Failed to get media data.")
        return Response("Couldn't get media data.", status=404, content_type="text/json")


@media.route("/<project>/media/articles/<type>/<type_id>")
def get_media_article_data(project, type, type_id):
    logger.info("Getting media data...")
    media_column = "{}_id".format(type)
    try:
        connection = db_engine.connect()
        sql = sqlalchemy.sql.text("SELECT media.id, media.description FROM media \
            JOIN media_connection mc ON mc.media_id = media.id \
            WHERE mc.{}=:m_id AND type = 'pdf'".format(media_column))
        statement = sql.bindparams(m_id=type_id)
        return_data = []
        for row in connection.execute(statement).fetchall():
            row = dict(row)
            row["pdf_path"] = "/" + safe_join(project, "media", "pdf", str(row["id"]))
            return_data.append(row)
        connection.close()
        return jsonify(return_data), 200
    except Exception:
        logger.exception("Failed to get article data.")
        return Response("Couldn't get article data.", status=404, content_type="text/json")


@media.route("/<project>/media/image/<image_id>")
def get_media_data_image(project, image_id):
    logger.info("Getting media image...")
    try:
        connection = db_engine.connect()
        sql = sqlalchemy.sql.text("SELECT media.image FROM media WHERE id = :image_id ").bindparams(image_id=image_id)
        result = connection.execute(sql).fetchone()
        result = dict(result)
        connection.close()
        return Response(io.BytesIO(result["image"]), status=200, content_type="image/jpeg")
    except Exception:
        logger.exception("Failed to get media image from database.")
        return Response("Couldn't get media image.", status=404, content_type="text/json")


@media.route("/<project>/media/image/metadata/<media_id>/<lang>")
def get_media_image_metadata(project, media_id, lang):
    logger.info("Getting media metadata...")
    try:
        connection = db_engine.connect()
        sql = sqlalchemy.sql.text("""SELECT
                                    (select text from translation_text where translation_id = m.description_translation_id and language = :lang) as media_description_translation,
                                    (select text from translation_text where translation_id = m.title_translation_id and language = :lang) as media_title_translation,
                                    (select text from translation_text where translation_id = mc.title_translation_id and language = :lang) as media_collection_title_translation,
                                    (select text from translation_text where translation_id = mc.description_translation_id and language = :lang) as media_collection_description_translation,
                                    (select text from translation_text where translation_id = l.name_translation_id and language = :lang) as location_name_translation,
                                    (select text from translation_text where translation_id = m.art_technique_translation_id and language = :lang) as media_art_technique_translation,
                                    m.*,
                                    mc.image_path,
                                    s.full_name, s.description as subject_description, s.date_born, s.id as subject_id, s.date_deceased,
                                    l.name as location_name, l.country as location_country, l.description as location_description
                                    FROM media m
                                    JOIN media_collection mc ON mc.id = m.media_collection_id
                                    JOIN media_connection mcon ON mcon.media_id = m.id
                                    JOIN location l ON l.id = mcon.location_id
                                    JOIN subject s ON s.id = mcon.subject_id
                                    WHERE m.id = :id or m.legacy_id = :id""").bindparams(id=media_id, lang=lang)
        result = connection.execute(sql).fetchone()
        connection.close()
        return jsonify(dict(result)), 200
    except Exception:
        logger.exception("Failed to get media metadata from database.")
        return Response("Couldn't get media metadata.", status=404, content_type="text/json")


@media.route("/<project>/media/connections/<connection_type>/<media_id>")
def get_media_connections(project, connection_type, media_id):
    logger.info("Getting media connection data...")
    if connection_type not in ['tag', 'location', 'subject']:
        return Response("Couldn't get media connection data.", status=404, content_type="text/json")
    type_column = "{}_id".format(connection_type)
    try:
        project_id = get_project_id_from_name(project)
        connection = db_engine.connect()

        sql = sqlalchemy.sql.text(f"SELECT t.* FROM media_connection mcon \
            JOIN {connection_type} t ON t.id = mcon.{type_column} \
            JOIN media m ON m.id = mcon.media_id \
            JOIN media_collection mcol ON mcol.id = m.media_collection_id \
            WHERE m.id = :id \
            AND t.project_id = :p_id \
            AND mcol.deleted != 1 AND t.deleted != 1 AND m.deleted != 1 AND mcon.deleted != 1")
        statement = sql.bindparams(id=media_id, p_id=project_id)
        results = []
        for row in connection.execute(statement).fetchall():
            results.append(dict(row))
        connection.close()
        return jsonify(results), 200
    except Exception:
        logger.exception("Failed to get media connection data.")
        return Response("Couldn't get media connection data.", status=404, content_type="text/json")


@media.route("/<project>/gallery/connections/<connection_type>")
@media.route("/<project>/gallery/connections/<connection_type>/<gallery_id>")
def get_gallery_connections(project, connection_type, gallery_id=None):
    logger.info("Getting gallery connection data...")
    if connection_type not in ['tag', 'location', 'subject']:
        return Response("Couldn't get gallery connection data.", status=404, content_type="text/json")
    type_column = "{}_id".format(connection_type)
    try:
        project_id = get_project_id_from_name(project)
        connection = db_engine.connect()
        if gallery_id is not None:
            if connection_type in ['tag', 'location']:
                sql = sqlalchemy.sql.text(f"SELECT t.id as t_id, m.id as media_id, m.image_filename_front as filename,\
                                                mcol.id as media_collection_id, mcol.image_path, t.* FROM media_connection mcon \
                                            JOIN {connection_type} t ON t.id = mcon.{type_column} \
                                            JOIN media m ON m.id = mcon.media_id \
                                            JOIN media_collection mcol ON mcol.id = m.media_collection_id \
                                            WHERE mcol.id = :id \
                                            AND t.project_id = :p_id \
                                            AND mcol.deleted != 1 AND t.deleted != 1 AND m.deleted != 1 AND mcon.deleted != 1 ")
            else:
                sql = sqlalchemy.sql.text(f"SELECT t.id as t_id, m.id as media_id, m.image_filename_front as filename,\
                                                mcol.id as media_collection_id, mcol.image_path, t.full_name as name, t.id FROM media_connection mcon \
                                            JOIN {connection_type} t ON t.id = mcon.{type_column} \
                                            JOIN media m ON m.id = mcon.media_id \
                                            JOIN media_collection mcol ON mcol.id = m.media_collection_id \
                                            WHERE mcol.id = :id \
                                            AND t.project_id = :p_id \
                                            AND mcol.deleted != 1 AND t.deleted != 1 AND m.deleted != 1 AND mcon.deleted != 1 ")
            statement = sql.bindparams(id=gallery_id, p_id=project_id)
        else:
            if connection_type in ['tag', 'location']:
                sql = sqlalchemy.sql.text(f"SELECT t.id as t_id, m.id as media_id, m.image_filename_front as filename,\
                                                mcol.id as media_collection_id, mcol.image_path, t.* FROM media_connection mcon \
                                            JOIN {connection_type} t ON t.id = mcon.{type_column} \
                                            JOIN media m ON m.id = mcon.media_id \
                                            JOIN media_collection mcol ON mcol.id = m.media_collection_id \
                                            WHERE t.project_id = :p_id \
                                            AND mcol.deleted != 1 AND t.deleted != 1 AND m.deleted != 1 AND mcon.deleted != 1 ")
            else:
                sql = sqlalchemy.sql.text(f"SELECT t.id as t_id, m.id as media_id, m.image_filename_front as filename,\
                                                mcol.id as media_collection_id, mcol.image_path, t.full_name as name, t.id FROM media_connection mcon \
                                            JOIN {connection_type} t ON t.id = mcon.{type_column} \
                                            JOIN media m ON m.id = mcon.media_id \
                                            JOIN media_collection mcol ON mcol.id = m.media_collection_id \
                                            WHERE t.project_id = :p_id \
                                            AND mcol.deleted != 1 AND t.deleted != 1 AND m.deleted != 1 AND mcon.deleted != 1 ")
            statement = sql.bindparams(p_id=project_id)
        results = []
        for row in connection.execute(statement).fetchall():
            results.append(dict(row))
        connection.close()
        return jsonify(results), 200
    except Exception as e:
        logger.debug(e)
        return Response(f"Couldn't get gallery connection data due to error.", status=404, content_type="text/json")


@media.route("/<project>/gallery/<connection_type>/connections/<type_id>")
@media.route("/<project>/gallery/<connection_type>/connections/<type_id>/<limit>")
def get_type_gallery_connections(project, connection_type, type_id, limit=None):
    logger.info("Getting type gallery connection data...")
    if connection_type not in ['tag', 'location', 'subject']:
        return Response("Couldn't get gallery type connection data.", status=404, content_type="text/json")
    if limit is not None:
        limit = " LIMIT 1 "
    else:
        limit = ""
    type_column = "{}_id".format(connection_type)
    try:
        project_id = get_project_id_from_name(project)
        connection = db_engine.connect()
        sql = sqlalchemy.sql.text(f"SELECT t.id as t_id, m.id as media_id, m.image_filename_front as filename,\
                                        mcol.id as media_collection_id, mcol.image_path, t.* FROM media_connection mcon \
                                    JOIN {connection_type} t ON t.id = mcon.{type_column} \
                                    JOIN media m ON m.id = mcon.media_id \
                                    JOIN media_collection mcol ON mcol.id = m.media_collection_id \
                                    WHERE t.id = :id \
                                    AND t.project_id = :p_id \
                                    AND mcol.deleted != 1 AND t.deleted != 1 AND m.deleted != 1 AND mcon.deleted != 1 {limit}")
        statement = sql.bindparams(id=type_id, p_id=project_id)

        results = []
        for row in connection.execute(statement).fetchall():
            results.append(dict(row))
        connection.close()
        return jsonify(results), 200
    except Exception:
        logger.exception("Failed to get type gallery connection data.")
        return Response("Couldn't get type gallery connection data.", status=404, content_type="text/json")


@media.route("/<project>/gallery/data/<gallery_id>/<lang>")
def get_gallery_data(project, gallery_id, lang=None):
    logger.info("Getting gallery image data")
    try:
        connection = db_engine.connect()
        project_id = get_project_id_from_name(project)
        sql = sqlalchemy.sql.text("""SELECT mc.id as collection_id, m.image_filename_front AS front, m.image_filename_back AS back,
                                    mc.image_path AS folder,
                                    (SELECT text FROM translation_text tt JOIN translation t ON t.id = tt.translation_id WHERE t.id = mc.title_translation_id AND tt.language = :lang) AS title,
                                    tt_desc.text AS description,
                                    (select text from translation_text where translation_id = m.title_translation_id and language = :lang) as media_title_translation, tt_desc.text AS description,
<<<<<<< HEAD
                                    (select full_name from subject where id in (select subject_id from media_connection where media_id = m.id )) as subject_name
=======
                                    (select full_name from subject where id in (select subject_id from media_connection where media_id = m.id )  limit 1) as subject_name
>>>>>>> ec780252
                                    FROM media m
                                    JOIN media_collection mc ON m.media_collection_id = mc.id
                                    JOIN translation t_desc ON t_desc.id = m.description_translation_id
                                    JOIN translation_text tt_desc ON tt_desc.translation_id = t_desc.id AND tt_desc.language=:lang
                                    WHERE mc.project_id = :p_id
                                    AND mc.id= :gallery_id
                                    AND m.type='image_ref' """).bindparams(gallery_id=gallery_id, p_id=project_id, lang=lang)
        results = []
        for row in connection.execute(sql).fetchall():
            results.append(dict(row))
        connection.close()
        return jsonify(results), 200
    except Exception:
        logger.exception("Failed to get gallery image data.")
        return Response("Couldn't get gallery image data.", status=404, content_type="text/json")


@media.route("/<project>/gallery/data/<lang>")
def get_galleries(project, lang=None):
    logger.info("Getting galleries")
    try:
        connection = db_engine.connect()
        project_id = get_project_id_from_name(project)
        sql = sqlalchemy.sql.text("SELECT mc.*, count(m.id) AS media_count, \
                                    (SELECT text \
                                    FROM translation_text tt \
                                    JOIN translation t ON t.id = tt.translation_id \
                                    WHERE t.id = mc.title_translation_id AND tt.language = :l_id) AS title \
                                    FROM media m\
                                    JOIN media_collection mc ON m.media_collection_id = mc.id\
                                    WHERE m.deleted != 1 AND mc.deleted != 1 AND mc.project_id = :p_id\
                                    GROUP BY mc.id ORDER BY mc.sort_order ASC ").bindparams(p_id=project_id, l_id=lang)
        results = []
        for row in connection.execute(sql).fetchall():
            results.append(dict(row))
        connection.close()
        return jsonify(results), 200
    except Exception:
        logger.exception("Failed to get galleries data.")
        return Response("Couldn't get galleries.", status=404, content_type="text/json")


@media.route("/<project>/gallery/get/<collection_id>/<file_name>")
def get_gallery_image(project, collection_id, file_name):
    logger.info("Getting galleries")
    try:
        project_id = get_project_id_from_name(project)
        config = get_project_config(project)
        connection = db_engine.connect()
        sql = sqlalchemy.sql.text(
            "SELECT image_path as image_path from media_collection WHERE project_id = :p_id AND id = :id ").bindparams(
            p_id=project_id, id=collection_id)
        result = connection.execute(sql).fetchone()
        result = dict(result)
        connection.close()
        file_path = safe_join(config["file_root"], "media", str(result['image_path']), "{}".format(str(file_name)))
        try:
            output = io.BytesIO()
            with open(file_path, mode="rb") as img_file:
                output.write(img_file.read())
            content = output.getvalue()
            output.close()
            return Response(content, status=200, content_type="image/jpeg")
        except Exception:
            logger.exception(f"Failed to read from image file at {file_path}")
            return Response("File not found: " + file_path, status=404, content_type="text/json")
    except Exception:
        logger.exception("Failed to parse gallery image request.")
        return Response("Couldn't get gallery file.", status=404, content_type="text/json")


@media.route("/<project>/gallery/thumb/<connection_type>/<connection_id>")
def get_type_gallery_image(project, connection_type, connection_id):
    logger.info("Getting gallery file")
    if connection_type not in ['tag', 'location', 'subject']:
        return Response("Couldn't get media connection data.", status=404, content_type="text/json")
    type_column = "{}_id".format(connection_type)
    try:
        project_id = get_project_id_from_name(project)
        config = get_project_config(project)
        connection = db_engine.connect()
        sql = f"SELECT mcol.image_path, m.image_filename_front FROM media_connection mcon " \
              f"JOIN {connection_type} t ON t.id = mcon.{type_column} " \
              f"JOIN media m ON m.id = mcon.media_id " \
              f"JOIN media_collection mcol ON mcol.id = m.media_collection_id " \
              f"WHERE t.id = :id " \
              f"AND t.project_id = :p_id " \
              f"AND mcol.deleted != 1 AND t.deleted != 1 AND m.deleted != 1 AND mcon.deleted != 1 LIMIT 1"
        sql = sqlalchemy.sql.text(sql).bindparams(p_id=project_id, id=connection_id)
        result = connection.execute(sql).fetchone()
        result = dict(result)
        connection.close()
        file_path = safe_join(config["file_root"], "media", str(result['image_path']),
                              str(result['image_filename_front']).replace(".jpg", "_thumb.jpg"))
        try:
            output = io.BytesIO()
            with open(file_path, mode="rb") as img_file:
                output.write(img_file.read())
            content = output.getvalue()
            output.close()
            return Response(content, status=200, content_type="image/jpeg")
        except Exception:
            logger.exception(f"Failed to read from image file at {file_path}")
            return Response("File not found: " + file_path, status=404, content_type="text/json")
    except Exception:
        logger.exception("Failed to parse gallery image request.")
        return Response("Couldn't get type file.", status=404, content_type="text/json")


# TODO: get subjects, locations and tags for gallery

@media.route("/<project>/media/pdf/<pdf_id>")
def get_media_data_pdf(project, pdf_id):
    logger.info("Getting media image...")
    try:
        connection = db_engine.connect()
        sql = sqlalchemy.sql.text("SELECT media.pdf FROM media WHERE id = :pdf_id").bindparams(pdf_id=pdf_id)
        result = connection.execute(sql).fetchone()
        result = dict(result)
        connection.close()
        return Response(io.BytesIO(result["pdf"]), status=200, content_type="application/pdf")
    except Exception:
        logger.exception("Failed to get PDF from database.")
        return Response("Couldn't get media image.", status=404, content_type="text/json")


@media.route("/<project>/galleries")
def get_project_galleries(project):
    logger.info("Getting project galleries...")
    try:
        project_id = get_project_id_from_name(project)
        connection = db_engine.connect()
        sql = sqlalchemy.sql.text("SELECT * FROM media_collection WHERE project_id = :p_id").bindparams(p_id=project_id)
        results = []
        for row in connection.execute(sql).fetchall():
            results.append(dict(row))
        connection.close()
        return jsonify(results), 200
    except Exception:
        logger.exception("Failed to get galleries list from database.")
        return Response("Failed to get galleries list from database.", status=404, content_type="text/json")


@media.route("/<project>/files/<collection_id>/<file_type>/<download_name>/", defaults={'use_download_name': None})
@media.route("/<project>/files/<collection_id>/<file_type>/<download_name>/<use_download_name>")
def get_pdf_file(project, collection_id, file_type, download_name, use_download_name):
    """
    Retrieve a single file from project root
    Currently only PDF or ePub
    """
    config = get_project_config(project)
    if config is None:
        return jsonify({"msg": "No such project."}), 400
    connection = db_engine.connect()
    # Check that the collection exists
    statement = sqlalchemy.sql.text("SELECT * FROM publication_collection WHERE id=:coll_id").bindparams(
        coll_id=collection_id)
    row = connection.execute(statement).fetchone()
    if row is None:
        return jsonify({
            "msg": "Desired publication collection was not found in database!"
        }), 404

    file_path = ""

    if use_download_name and 'pdf' in str(file_type):
        if '.pdf' in str(download_name):
            direct_download_name = download_name.split('.pdf')[0]
        else:
            direct_download_name = download_name

        file_path = safe_join(config["file_root"],
                              "downloads",
                              collection_id,
                              "{}.pdf".format(direct_download_name))
    elif 'pdf' in str(file_type):
        file_path = safe_join(config["file_root"],
                              "downloads",
                              collection_id,
                              "{}.pdf".format(int(collection_id)))
    elif 'epub' in str(file_type):
        file_path = safe_join(config["file_root"],
                              "downloads",
                              collection_id,
                              "{}.epub".format(int(collection_id)))
    connection.close()

    try:
        return send_file(file_path, attachment_filename=download_name, conditional=True)
    except Exception:
        logger.exception(f"Failed sending file from {file_path}")
        return Response("File not found.", status=404, content_type="text/json")<|MERGE_RESOLUTION|>--- conflicted
+++ resolved
@@ -229,11 +229,7 @@
                                     (SELECT text FROM translation_text tt JOIN translation t ON t.id = tt.translation_id WHERE t.id = mc.title_translation_id AND tt.language = :lang) AS title,
                                     tt_desc.text AS description,
                                     (select text from translation_text where translation_id = m.title_translation_id and language = :lang) as media_title_translation, tt_desc.text AS description,
-<<<<<<< HEAD
-                                    (select full_name from subject where id in (select subject_id from media_connection where media_id = m.id )) as subject_name
-=======
                                     (select full_name from subject where id in (select subject_id from media_connection where media_id = m.id )  limit 1) as subject_name
->>>>>>> ec780252
                                     FROM media m
                                     JOIN media_collection mc ON m.media_collection_id = mc.id
                                     JOIN translation t_desc ON t_desc.id = m.description_translation_id
