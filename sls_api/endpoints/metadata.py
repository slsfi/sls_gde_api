--- conflicted
+++ resolved
@@ -333,11 +333,7 @@
     if return_data is None:
         project_id = get_project_id_from_name(project)
         subject_sql = " SELECT * FROM subject WHERE legacy_id = :id AND deleted = 0 AND project_id = :p_id "
-<<<<<<< HEAD
-        statement = sqlalchemy.sql.text(subject_sql).bindparams(id=subject_id, p_id=project_id)
-=======
         statement = sqlalchemy.sql.text(subject_sql).bindparams(id=str(subject_id), p_id=project_id)
->>>>>>> 2e16bc3e
         return_data = connection.execute(statement).fetchone()
         connection.close()
         if return_data is None:
@@ -370,11 +366,7 @@
     if return_data is None:
         project_id = get_project_id_from_name(project)
         tag_sql = "SELECT * FROM tag WHERE legacy_id = :id AND deleted = 0 AND project_id = :p_id "
-<<<<<<< HEAD
-        statement = sqlalchemy.sql.text(tag_sql).bindparams(id=tag_id, p_id=project_id)
-=======
         statement = sqlalchemy.sql.text(tag_sql).bindparams(id=str(tag_id), p_id=project_id)
->>>>>>> 2e16bc3e
         return_data = connection.execute(statement).fetchone()
         connection.close()
         if return_data is None:
@@ -430,11 +422,7 @@
     if return_data is None:
         project_id = get_project_id_from_name(project)
         location_sql = "SELECT * FROM location WHERE legacy_id = :id AND deleted = 0 AND project_id = :p_id "
-<<<<<<< HEAD
-        statement = sqlalchemy.sql.text(location_sql).bindparams(id=location_id, p_id=project_id)
-=======
         statement = sqlalchemy.sql.text(location_sql).bindparams(id=str(location_id), p_id=project_id)
->>>>>>> 2e16bc3e
         return_data = connection.execute(statement).fetchone()
         connection.close()
         if return_data is None:
