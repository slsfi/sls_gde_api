--- conflicted
+++ resolved
@@ -311,17 +311,6 @@
     logger.info("Getting /<project>/subjects")
     connection = db_engine.connect()
     project_id = get_project_id_from_name(project)
-<<<<<<< HEAD
-    
-    if language is not None:
-        query = """select 
-            s.id, s.date_created, s.date_modified, s.deleted, s.type, 
-            s.translation_id, s.legacy_id, s.date_born, s.date_deceased,
-            s.project_id, s.source, 
-            COALESCE(t_fn.text, s.first_name) as first_name,
-            COALESCE(t_ln.text, s.last_name) as last_name, 
-            COALESCE(t_plb.text, s.place_of_birth) as place_of_birth, 
-=======
 
     if language is not None:
         query = """select
@@ -331,7 +320,6 @@
             COALESCE(t_fn.text, s.first_name) as first_name,
             COALESCE(t_ln.text, s.last_name) as last_name,
             COALESCE(t_plb.text, s.place_of_birth) as place_of_birth,
->>>>>>> 9afaa00d
             COALESCE(t_occ.text, s.occupation) as occupation,
             COALESCE(t_prep.text, s.preposition) as preposition,
             COALESCE(t_fln.text, s.full_name) as full_name,
@@ -361,10 +349,6 @@
         sql = sqlalchemy.sql.text("SELECT * FROM subject WHERE project_id = :p_id")
         statement = sql.bindparams(p_id=project_id)
 
-<<<<<<< HEAD
-
-=======
->>>>>>> 9afaa00d
     results = []
     for row in connection.execute(statement).fetchall():
         results.append(dict(row))
@@ -386,13 +370,8 @@
                            FROM (translation t
                              JOIN translation_text tt ON ((tt.translation_id = t.id)))
                           WHERE ((t.id = l.translation_id AND tt.table_name = 'location') AND tt.deleted = 0 AND t.deleted = 0) ORDER BY translation_id DESC) d) AS translations
-<<<<<<< HEAD
-        FROM location l WHERE l.project_id = :p_id AND l.deleted = 0 ORDER BY NAME ASC """)    
-    statement = sql.bindparams(p_id=project_id, )
-=======
         FROM location l WHERE l.project_id = :p_id AND l.deleted = 0 ORDER BY NAME ASC """)
     statement = sql.bindparams(p_id=project_id,)
->>>>>>> 9afaa00d
     results = []
     for row in connection.execute(statement).fetchall():
         results.append(dict(row))
