from flask import Blueprint, jsonify, request, Response, safe_join
import io
import logging
import os
import sqlalchemy
import subprocess
from werkzeug.utils import secure_filename

from sls_api.endpoints.generics import ALLOWED_EXTENSIONS_FOR_FACSIMILE_UPLOAD, allowed_facsimile, db_engine, \
    FACSIMILE_IMAGE_SIZES, FACSIMILE_UPLOAD_FOLDER, get_project_config, get_project_id_from_name, project_permission_required

facsimiles = Blueprint('facsimiles', __name__)
logger = logging.getLogger("sls_api.facsimiles")

# Facsimile metadata and file functions


@facsimiles.route("/<project>/facsimiles/<publication_id>")
@facsimiles.route("/<project>/facsimiles/<publication_id>/<section_id>")
def get_facsimiles(project, publication_id, section_id=None):
    config = get_project_config(project)
    if publication_id is None or str(publication_id) == "undefined":
        return False, "No such publication_id."
    if config is None:
        return jsonify({"msg": "No such project."}), 400
    else:
        logger.info("Getting facsimiles /{}/facsimiles/{}".format(project, publication_id))

        connection = db_engine.connect()

        sql = 'select * from publication_facsimile as f \
        left join publication_facsimile_collection as fc on fc.id=f.publication_facsimile_collection_id \
        left join publication p on p.id=f.publication_id \
        where f.deleted != 1 and fc.deleted != 1 and f.publication_id=:p_id \
        '

        if config["show_internally_published"]:
            sql = " ".join([sql, "and p.published>0"])
        elif config["show_unpublished"]:
            sql = " ".join([sql, "and p.published>2"])

        if section_id is not None:
            sql = " ".join([sql, "and f.section_id = :section"])

        sql = " ".join([sql, "ORDER BY f.priority"])

        pub_id = publication_id.split('_')[1]

        if section_id is not None:
            section_id = str(section_id).replace('ch', '')
            statement = sqlalchemy.sql.text(sql).bindparams(p_id=pub_id, section=section_id)
        else:
            statement = sqlalchemy.sql.text(sql).bindparams(p_id=pub_id)

        result = []
        for row in connection.execute(statement).fetchall():
            facsimile = dict(row)
            if row.folder_path != '' and row.folder_path is not None:
                facsimile["start_url"] = row.folder_path
            else:
                facsimile["start_url"] = safe_join(
                    "digitaledition",
                    project,
                    "facsimile",
                    str(row["publication_facsimile_collection_id"])
                )
            pre_pages = row["start_page_number"] or 0

            facsimile["first_page"] = pre_pages + row["page_nr"]

            sql2 = "SELECT * FROM publication_facsimile WHERE deleted != 1 AND publication_facsimile_collection_id=:fc_id AND page_nr>:page_nr ORDER BY page_nr ASC LIMIT 1"
            statement2 = sqlalchemy.sql.text(sql2).bindparams(fc_id=row["publication_facsimile_collection_id"],
                                                              page_nr=row["page_nr"])
            for row2 in connection.execute(statement2).fetchall():
                facsimile["last_page"] = pre_pages + row2["page_nr"] - 1

            if "last_page" not in facsimile.keys():
                facsimile["last_page"] = row["number_of_pages"]

            result.append(facsimile)
        connection.close()

        return_data = result
        return jsonify(return_data), 200


@facsimiles.route("/<project>/publication-facsimile-relations/")
def get_project_publication_facsimile_relations(project):
    logger.info("Getting publication relations for {}".format(project))
    connection = db_engine.connect()
    project_id = get_project_id_from_name(project)
    sql = sqlalchemy.sql.text(
        "SELECT pc.id as pc_id, p.id as p_id, pf.id as pf_id,\
         pc.name as pc_name, p.name as p_name, pf.page_nr FROM publication_collection pc \
         JOIN publication p ON p.publication_collection_id=pc.id \
         JOIN publication_facsimile pf ON pf.publication_id = p.id \
         WHERE p.deleted != 1 AND pf.deleted != 1 AND pc.deleted != 1 AND project_id=:p_id ORDER BY pc.id")
    statement = sql.bindparams(p_id=project_id)
    results = []
    for row in connection.execute(statement).fetchall():
        results.append(dict(row))
    connection.close()
    return jsonify(results)


@facsimiles.route("/<project>/facsimiles/collections/<facsimile_collection_ids>")
def get_facsimile_collections(project, facsimile_collection_ids):
    logger.info("Getting facsimiles /{}/facsimiles/collections/{}".format(project, facsimile_collection_ids))
    connection = db_engine.connect()
    sql = """SELECT * FROM publication_facsimile_collection where deleted != 1 and id in :ids"""
    statement = sqlalchemy.sql.text(sql).bindparams(ids=tuple(facsimile_collection_ids.split(',')))
    return_data = []
    for row in connection.execute(statement).fetchall():
        return_data.append(dict(row))
    connection.close()
    return jsonify(return_data), 200


def convert_resize_uploaded_facsimile(uploaded_file_path, collection_folder_path, page_number):
    """
    Given an uploaded file, a destination folder for the facsimile collection, and a page number - create a .jpg file for each zoom level for the page
    Files are stored as <collection_folder_path>/<zoom_level>/<page_number>.jpg
    Where zoom_level is determined by FACSIMILE_IMAGE_SIZES in generics.py (1-4)

    Returns True if all conversions succeeded, otherwise returns False.
    """
    successful_conversions = []
<<<<<<< HEAD
    try:
        for zoom_level, resolution in FACSIMILE_IMAGE_SIZES.items():
            convert_cmd = ["convert", "-resize", resolution, "-quality", "77", "-colorspace", "sRGB",
                        uploaded_file_path, safe_join(collection_folder_path, str(zoom_level), f"{page_number}.jpg")]
            success = subprocess.run(convert_cmd, stdout=subprocess.PIPE, stderr=subprocess.PIPE, check=True)
            if success.returncode == 0:
                successful_conversions.append(zoom_level)
            else:
                logger.error("Failed to convert uploaded facsimile!")
                logger.error(success.stdout)
                logger.error(success.stderr)
        # remove uploaded source file once conversions are complete
        os.remove(uploaded_file_path)
        return len(successful_conversions) == len(FACSIMILE_IMAGE_SIZES.keys())
    except Exception as ex:
        logger.error(f"Failed to convert uploaded facsimile!: {ex}")
=======
    for zoom_level, resolution in FACSIMILE_IMAGE_SIZES.items():
        os.makedirs(safe_join(collection_folder_path, zoom_level), exist_ok=True)
        convert_cmd = ["convert", "-resize", resolution, "-quality", "77", "-colorspace", "sRGB",
                       uploaded_file_path, safe_join(collection_folder_path, zoom_level, f"{page_number}.jpg")]
        try:
            subprocess.run(convert_cmd, stdout=subprocess.PIPE, stderr=subprocess.PIPE, check=True)
        except subprocess.CalledProcessError as ex:
            logger.exception("Failed to convert uploaded facsimile!")
            logger.error(ex.stdout)
            logger.error(ex.stderr)
        else:
            successful_conversions.append(zoom_level)
    # remove uploaded source file once conversions are complete
    os.remove(uploaded_file_path)
    return len(successful_conversions) == len(FACSIMILE_IMAGE_SIZES.keys())
>>>>>>> 2a7c0843


@project_permission_required
@facsimiles.route("/<project>/facsimiles/<collection_id>/<page_number>", methods=["PUT", "POST"])
def upload_facsimile_file(project, collection_id, page_number):
    """
    Upload a facsimile file in image format.

    Endpoint accepts requests with enctype=multipart/form-data
    Endpoint assumes facsimile is provided as form parameter named 'facsimile'
    (for example, curl -F 'facsimile=@path/to/local/file' https://api.sls.fi/digitaledition/<project>/facsimiles/<collection_id>/<page_number>)

    ---
    First and foremost, only accept images. Reject with 400 anything that allowed_facsimile() doesn't accept.
    Then, attempt to convert image to 4 different "zoom levels" of .jpg with imagemagick

    Lastly, store the images in root/facsimiles/<collection_id>/<zoom_level>/<page_number>.jpg
    Where zoom_level is determined by FACSIMILE_IMAGE_SIZES in generics.py (1-4)
    """
    # TODO OpenStack Swift support for ISILON file storage - config param for root 'facsimiles' path
    config = get_project_config(project)
    if config is None:
        return jsonify({"msg": "No such project."}), 400
    if request.files is None:
        return jsonify({"msg": "Request.files is none!"}), 400
    if "facsimile" not in request.files:
        return jsonify({"msg": str(request.files)}), 400
    

    # get a folder path for the facsimile collection from the database if set, otherwise use project file root
    connection = db_engine.connect()
    collection_check_statement = sqlalchemy.sql.text("SELECT * FROM publication_facsimile_collection WHERE deleted != 1 AND id=:coll_id").bindparams(coll_id=collection_id)
    row = connection.execute(collection_check_statement).fetchone()
    if row is None:
        return jsonify({
            "msg": "Desired facsimile collection was not found in database!"
        }), 404
    elif row.folder_path != '' and row.folder_path is not None:
        collection_folder_path = safe_join(row.folder_path, collection_id)
    else:
        collection_folder_path = safe_join(config["file_root"], "facsimiles", collection_id)
    connection.close()

    # handle received file
    uploaded_file = request.files["facsimile"]
    # if user selects no file, some libraries send a POST with an empty file and filename
    if uploaded_file.filename == "":
        return jsonify({"msg": "No file provided in uploaded_file.filename!"}), 400

    if uploaded_file and allowed_facsimile(uploaded_file.filename):
        # handle potentially malicious filename and save file to temp folder
        temp_path = os.path.join(FACSIMILE_UPLOAD_FOLDER, secure_filename(uploaded_file.filename))
        uploaded_file.save(temp_path)

        # resize file using imagemagick
        resize = convert_resize_uploaded_facsimile(temp_path, collection_folder_path, page_number)

        if resize:
            return jsonify({"msg": "OK"})
        else:
            return jsonify({"msg": "Failed to resize uploaded facsimile!"}), 500
    else:
        return jsonify({"msg": f"Invalid facsimile provided. Allowed filetypes are {ALLOWED_EXTENSIONS_FOR_FACSIMILE_UPLOAD}. TIFF files are preferred."}), 400


@facsimiles.route("/<project>/facsimiles/<collection_id>/<number>/<zoom_level>")
def get_facsimile_file(project, collection_id, number, zoom_level):
    """
    Retrieve a single facsimile image file from project root

    Facsimile files are stored as follows: root/facsimiles/<collection_id>/<zoom_level>/<page_number>.jpg
    The collection_id these are sorted by is the publication_facsimile_collection id, stored as publication_id in the old database structure?

    However, the first page of a publication is not necessarily 1.jpg, as facsimiles often contain title pages and blank pages
    Thus, calling for facsimiles/1/1/1 may require fetching a file from root/facsimiles/1/1/5.jpg
    """
    # TODO OpenStack Swift support for ISILON file storage - config param for root 'facsimiles' path
    config = get_project_config(project)
    if config is None:
        return jsonify({"msg": "No such project."}), 400
    else:
        connection = db_engine.connect()
        check_statement = sqlalchemy.sql.text("SELECT published FROM publication WHERE deleted != 1 AND id = "
                                              "(SELECT publication_id FROM publication_facsimile WHERE deleted != 1 AND publication_facsimile_collection_id=:coll_id LIMIT 1)").bindparams(
            coll_id=collection_id)
        row = connection.execute(check_statement).fetchone()
        if row is None:
            return jsonify({
                "msg": "Desired facsimile file not found in database."
            }), 404
        else:
            try:
                status = int(row[0])
            except Exception:
                logger.exception(f"Couldn't convert {row[0]} to integer.")
                return jsonify({
                    "msg": "Desired facsimile file not found in database."
                }), 404
            if status == 0:
                return jsonify({
                    "msg": "Desired facsimile file not found in database."
                }), 404
            elif status == 1:
                if not config["show_internally_published"]:
                    return jsonify({
                        "msg": "Desired facsimile file not found in database."
                    }), 404

        statement = sqlalchemy.sql.text("SELECT * FROM publication_facsimile_collection WHERE deleted != 1 AND id=:coll_id").bindparams(
            coll_id=collection_id)
        row = connection.execute(statement).fetchone()
        if row is None:
            return jsonify({
                "msg": "Desired facsimile collection was not found in database!"
            }), 404
        elif row.folder_path != '' and row.folder_path is not None:
            file_path = safe_join(row.folder_path, collection_id, zoom_level, "{}.jpg".format(int(number)))
        else:
            file_path = safe_join(config["file_root"],
                                  "facsimiles",
                                  collection_id,
                                  zoom_level,
                                  "{}.jpg".format(int(number)))
        connection.close()

        output = io.BytesIO()
        try:
            with open(file_path, mode="rb") as img_file:
                output.write(img_file.read())
            content = output.getvalue()
            output.close()
            return Response(content, status=200, content_type="image/jpeg")
        except Exception:
            logger.exception(f"Exception reading facsimile at {file_path}")
            return jsonify({
                "msg": "Desired facsimile file not found."
            }), 404


@facsimiles.route("/<project>/facsimile/page/<col_pub>/")
@facsimiles.route("/<project>/facsimiles/page/<col_pub>/<section_id>")
def get_facsimile_pages(project, col_pub, section_id=None):
    logger.info("Getting facsimile page")
    try:
        pub_id = col_pub.split('_')[1]
        connection = db_engine.connect()
        sql = sqlalchemy.sql.text("SELECT pf.*, pf.page_nr as page_number, pfc.number_of_pages, pfc.start_page_number, pfc.id as collection_id\
            FROM publication_facsimile pf\
            JOIN publication_facsimile_collection pfc on pfc.id = pf.publication_facsimile_collection_id\
            WHERE pf.deleted != 1 AND pfc.deleted != 1 AND pf.publication_id = :pub_id")
        if section_id is not None:
            section_id = str(section_id).replace('ch', '')
            sql = " ".join([sql, "and pf.section_id = :section"])
            statement = sql.bindparams(pub_id=pub_id, section=section_id)
        else:
            statement = sql.bindparams(pub_id=pub_id)
        result = connection.execute(statement).fetchone()
        facs = dict(result)
        connection.close()
        return jsonify(facs), 200
    except Exception:
        logger.exception("Exception while getting facsimile page from database")
        return Response("Couldn't get facsimile page.", status=404, content_type="text/json")


@facsimiles.route("/<project>/<facsimile_type>/page/image/<facs_id>/<facs_nr>")
def get_facsimile_page_image(project, facsimile_type, facs_id, facs_nr):
    config = get_project_config(project)
    if config is None:
        return jsonify({"msg": "No such project."}), 400
    else:
        logger.info("Getting facsimile page image")
    try:
        zoom_level = "4"
        if facsimile_type == 'facsimile':
            file_path = safe_join(config["file_root"],
                                  "facsimiles",
                                  facs_id,
                                  zoom_level,
                                  "{}.jpg".format(int(facs_nr)))
        elif facsimile_type == 'song-example':
            file_path = safe_join(config["file_root"],
                                  "song-example-images",
                                  facs_id,
                                  "{}.jpg".format(int(facs_nr)))
        else:
            # TODO placeholder page image file?
            file_path = ""

        output = io.BytesIO()
        try:
            with open(file_path, mode="rb") as img_file:
                output.write(img_file.read())
            content = output.getvalue()
            output.close()
            return Response(content, status=200, content_type="image/jpeg")
        except Exception:
            logger.exception(f"Failed to read facsimile page from {file_path}")
            return Response("File not found: " + file_path, status=404, content_type="text/json")
    except Exception:
        logger.exception(f"Failed to interpret facsimile page image request {request.url}")
        return Response("Couldn't get facsimile page.", status=404, content_type="text/json")<|MERGE_RESOLUTION|>--- conflicted
+++ resolved
@@ -125,28 +125,10 @@
     Returns True if all conversions succeeded, otherwise returns False.
     """
     successful_conversions = []
-<<<<<<< HEAD
-    try:
-        for zoom_level, resolution in FACSIMILE_IMAGE_SIZES.items():
-            convert_cmd = ["convert", "-resize", resolution, "-quality", "77", "-colorspace", "sRGB",
-                        uploaded_file_path, safe_join(collection_folder_path, str(zoom_level), f"{page_number}.jpg")]
-            success = subprocess.run(convert_cmd, stdout=subprocess.PIPE, stderr=subprocess.PIPE, check=True)
-            if success.returncode == 0:
-                successful_conversions.append(zoom_level)
-            else:
-                logger.error("Failed to convert uploaded facsimile!")
-                logger.error(success.stdout)
-                logger.error(success.stderr)
-        # remove uploaded source file once conversions are complete
-        os.remove(uploaded_file_path)
-        return len(successful_conversions) == len(FACSIMILE_IMAGE_SIZES.keys())
-    except Exception as ex:
-        logger.error(f"Failed to convert uploaded facsimile!: {ex}")
-=======
     for zoom_level, resolution in FACSIMILE_IMAGE_SIZES.items():
         os.makedirs(safe_join(collection_folder_path, zoom_level), exist_ok=True)
         convert_cmd = ["convert", "-resize", resolution, "-quality", "77", "-colorspace", "sRGB",
-                       uploaded_file_path, safe_join(collection_folder_path, zoom_level, f"{page_number}.jpg")]
+                       uploaded_file_path, safe_join(collection_folder_path, str(zoom_level), f"{page_number}.jpg")]
         try:
             subprocess.run(convert_cmd, stdout=subprocess.PIPE, stderr=subprocess.PIPE, check=True)
         except subprocess.CalledProcessError as ex:
@@ -158,7 +140,6 @@
     # remove uploaded source file once conversions are complete
     os.remove(uploaded_file_path)
     return len(successful_conversions) == len(FACSIMILE_IMAGE_SIZES.keys())
->>>>>>> 2a7c0843
 
 
 @project_permission_required
