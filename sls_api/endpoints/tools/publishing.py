import logging
from flask import Blueprint, jsonify, request
from flask_jwt_extended import jwt_required
from sqlalchemy import select
from datetime import datetime

from sls_api.endpoints.generics import db_engine, get_table, int_or_none, project_permission_required


publishing_tools = Blueprint("publishing_tools", __name__)

logger = logging.getLogger("sls_api.tools.publishing")


@publishing_tools.route("/projects/new/", methods=["POST"])
@jwt_required
def add_new_project():
    """
    Takes project name as JSON data
    Returns "msg" and "project_id" on success
    """
    request_data = request.get_json()
    if not request_data:
        return jsonify({"msg": "No data provided."}), 400
    name = request_data.get("name", None)

    projects = get_table("project")
    connection = db_engine.connect()
    ins = projects.insert().values(name=name)

    result = connection.execute(ins)
    connection.close()
    return jsonify({
        "msg": "Created new project.",
        "project_id": int(result.inserted_primary_key[0])
    }), 201


@publishing_tools.route("/projects/<project_id>/edit/", methods=["POST"])
@jwt_required
def edit_project(project_id):
    """
    Takes "name" and/or "published" as JSON data
    Returns "msg" and "project_id" on success, otherwise 40x
    """
    request_data = request.get_json()
    if not request_data:
        return jsonify({"msg": "No data provided."}), 400
    name = request_data.get("name", None)
    published = request_data.get("published", None)

    projects = get_table("project")
    query = select([projects.c.id]).where(projects.c.id == int_or_none(project_id))
    connection = db_engine.connect()

    result = connection.execute(query)
    if len(result.fetchall()) != 1:
        connection.close()
        return jsonify("No such project exists."), 404

    values = {}
    if name is not None:
        values["name"] = name
    if published is not None:
        values["published"] = published

    values["date_modified"] = datetime.now()

    if len(values) > 0:
        update = projects.update().where(projects.c.id == int(project_id)).values(**values)
        connection.execute(update)
        connection.close()
        return jsonify({
            "msg": "Updated project {} with values {}".format(project_id, str(values)),
            "project_id": project_id
        })
    else:
        connection.close()
        return jsonify("No valid update values given."), 400


@publishing_tools.route("/<project>/publication_collection/<collection_id>/edit/", methods=["POST"])
@project_permission_required
def edit_publication_collection(project, collection_id):
    """
    Takes "name" and/or "published" as JSON data
    Returns "msg" and "publication_collection_id" on success, otherwise 40x
    """
    request_data = request.get_json()
    if not request_data:
        return jsonify({"msg": "No data provided."}), 400
    name = request_data.get("name", None)
    published = request_data.get("published", None)
<<<<<<< HEAD
    
    collection_title_id = request_data.get("publication_collection_title_id", None)
    collection_title_filename = request_data.get("collection_title_filename", None)
    collection_intro_id = request_data.get("publication_collection_introduction_id", None)    
    collection_intro_filename = request_data.get("collection_intro_filename", None)
    
=======

    collection_title_id = request_data.get("publication_collection_title_id", None)
    collection_title_filename = request_data.get("collection_title_filename", None)
    collection_intro_id = request_data.get("publication_collection_introduction_id", None)
    collection_intro_filename = request_data.get("collection_intro_filename", None)

>>>>>>> 9afaa00d
    collections = get_table("publication_collection")
    query = select([collections.c.id]).where(collections.c.id == int_or_none(collection_id))
    connection = db_engine.connect()

    result = connection.execute(query)
    if len(result.fetchall()) != 1:
        connection.close()
        return jsonify("No such publication collection exists."), 404

    introductions = get_table("publication_collection_introduction")
    titles = get_table("publication_collection_title")
<<<<<<< HEAD
    
=======

>>>>>>> 9afaa00d
    new_intro = {
        "published": request_data.get("intro_published", 1),
        "original_filename": request_data.get("collection_intro_filename", 1)
    }

    new_title = {
        "published": request_data.get("title_published", 1),
        "original_filename": request_data.get("collection_title_filename", 1)
    }

    if collection_title_id is None and collection_title_filename is not None:
        # Create a new title and add the id to the Collection
        ins = titles.insert()
        result = connection.execute(ins, **new_title)
        new_title_row = select([titles]).where(titles.c.id == result.inserted_primary_key[0])
        new_title_row = dict(connection.execute(new_title_row).fetchone())
<<<<<<< HEAD
        collection_title_id = new_title_row["id"];
=======
        collection_title_id = new_title_row["id"]
>>>>>>> 9afaa00d

    if collection_intro_id is None and collection_intro_filename is not None:
        # Create a new intro and add the id to the Collection
        ins = introductions.insert()
        result = connection.execute(ins, **new_intro)
        new_intro_row = select([introductions]).where(introductions.c.id == result.inserted_primary_key[0])
        new_intro_row = dict(connection.execute(new_intro_row).fetchone())
<<<<<<< HEAD
        collection_intro_id = new_intro_row["id"];
        
        
    if  collection_title_id is not None:
        # Update the Title data
        update = introductions.update().where(titles.c.id == collection_title_id).values(**new_title)
        connection.execute(update)
        
    if  collection_intro_id is not None:
=======
        collection_intro_id = new_intro_row["id"]

    if collection_title_id is not None:
        # Update the Title data
        update = introductions.update().where(titles.c.id == collection_title_id).values(**new_title)
        connection.execute(update)

    if collection_intro_id is not None:
>>>>>>> 9afaa00d
        # Update the Intro data
        update = introductions.update().where(introductions.c.id == collection_intro_id).values(**new_intro)
        connection.execute(update)

    values = {}
    if name is not None:
        values["name"] = name
    if published is not None:
        values["published"] = published
    if collection_intro_id is not None:
        values["publication_collection_introduction_id"] = collection_intro_id
    if collection_title_id is not None:
        values["publication_collection_title_id"] = collection_title_id

    values["date_modified"] = datetime.now()

    if len(values) > 0:
        update = collections.update().where(collections.c.id == int(collection_id)).values(**values)
        connection.execute(update)
        connection.close()
        return jsonify({
            "msg": "Updated publication collection {} with values {}".format(collection_id, str(values)),
            "publication_collection_id": collection_id
        })
    else:
        connection.close()
        return jsonify("No valid update values given."), 400


@publishing_tools.route("<project>/publication_collection/<collection_id>/intro/")
@project_permission_required
def get_intro(project, collection_id):
    collections = get_table("publication_collection")
    introductions = get_table("publication_collection_introduction")
    query = select([collections.c.publication_collection_introduction_id]).where(collections.c.id == int_or_none(collection_id))
    connection = db_engine.connect()
    result = connection.execute(query)
    if result.fetchone() is None:
        result.close()
        return jsonify("No such publication collection exists."), 404

    query = select([introductions])\
        .where(introductions.c.id == int(result[collections.c.publication_collection_introduction_id]))

    row = dict(connection.execute(query).fetchone())
    connection.close()
    return jsonify(row)


@publishing_tools.route("<project>/publication_collection/<collection_id>/intro/edit/", methods=["POST"])
@project_permission_required
def edit_intro(project, collection_id):
    """
    Takes "filename" and/or "published" as JSON data
    Returns "msg" and "introduction_id" on success, otherwise 40x
    """
    request_data = request.get_json()
    if not request_data:
        return jsonify({"msg": "No data provided."}), 400
    filename = request_data.get("filename", None)
    published = request_data.get("published", None)

    collections = get_table("publication_collection")
    introductions = get_table("publication_collection_introduction")
    query = select([collections.c.publication_collection_introduction_id]).where(collections.c.id == int_or_none(collection_id))
    connection = db_engine.connect()
    result = connection.execute(query).fetchone()
    if result is None:
        result.close()
        return jsonify("No such publication collection exists."), 404

    values = {}
    if filename is not None:
        values["original_filename"] = filename
    if published is not None:
        values["published"] = published

    values["date_modified"] = datetime.now()

    if len(values) > 0:
        intro_id = int(result[0])
        update = introductions.update().where(introductions.c.id == intro_id).values(**values)
        connection.execute(update)
        connection.close()
        return jsonify({
            "msg": "Updated publication collection introduction {} with values {}".format(intro_id, str(values)),
            "introduction_id": intro_id
        })
    else:
        connection.close()
        return jsonify("No valid update values given."), 400


@publishing_tools.route("<project>/publication_collection/<collection_id>/title/")
@project_permission_required
def get_title(project, collection_id):
    collections = get_table("publication_collection")
    titles = get_table("publication_collection_title")
    query = select([collections.c.publication_collection_title_id]).where(collections.c.id == int_or_none(collection_id))
    connection = db_engine.connect()
    result = connection.execute(query).fetchone()
    if result is None:
        result.close()
        return jsonify("No such publication collection exists."), 404

    query = select([titles]).where(titles.c.id == int(result[collections.c.publication_collection_title_id]))

    row = dict(connection.execute(query).fetchone())
    connection.close()
    return jsonify(row)


@publishing_tools.route("<project>/publication_collection/<collection_id>/title/edit/", methods=["POST"])
@project_permission_required
def edit_title(project, collection_id):
    """
    Takes "filename" and/or "published" as JSON data
    Returns "msg" and "title_id" on success, otherwise 40x
    """
    request_data = request.get_json()
    if not request_data:
        return jsonify({"msg": "No data provided."}), 400
    filename = request_data.get("filename", None)
    published = request_data.get("published", None)

    collections = get_table("publication_collection")
    titles = get_table("publication_collection_title")
    query = select([collections.c.publication_collection_title_id]).where(collections.c.id == int_or_none(collection_id))
    connection = db_engine.connect()
    result = connection.execute(query).fetchone()
    if result is None:
        result.close()
        return jsonify("No such publication collection exists."), 404

    values = {}
    if filename is not None:
        values["original_filename"] = filename
    if published is not None:
        values["published"] = published

    values["date_modified"] = datetime.now()

    if len(values) > 0:
        title_id = int(result[0])
        update = titles.update().where(titles.c.id == title_id).values(**values)
        connection.execute(update)
        connection.close()
        return jsonify({
            "msg": "Updated publication collection title {} with values {}".format(title_id, str(values)),
            "title_id": title_id
        })
    else:
        connection.close()
        return jsonify("No valid update values given."), 400


@publishing_tools.route("/<project>/publication/<publication_id>/edit/", methods=["POST"])
@project_permission_required
def edit_publication(project, publication_id):
    """
    Takes "title", "genre", "filename", "published" as JSON data
    Returns "msg" and "publication_id" on success, otherwise 40x
    """
    request_data = request.get_json()
    if not request_data:
        return jsonify({"msg": "No data provided."}), 400
    title = request_data.get("title", None)
    genre = request_data.get("genre", None)
    filename = request_data.get("filename", None)
    published = request_data.get("published", None)

    publications = get_table("publication")
    query = select([publications.c.id]).where(publications.c.id == int_or_none(publication_id))
    connection = db_engine.connect()

    result = connection.execute(query)
    if len(result.fetchall()) != 1:
        connection.close()
        return jsonify("No such publication exists."), 404

    values = {}
    if title is not None:
        values["name"] = title
    if genre is not None:
        values["genre"] = genre
    if filename is not None:
        values["original_filename"] = filename
    if published is not None:
        values["published"] = published

    values["date_modified"] = datetime.now()

    if len(values) > 0:
        update = publications.update().where(publications.c.id == int(publication_id)).values(**values)
        connection.execute(update)
        connection.close()
        return jsonify({
            "msg": "Updated project {} with values {}".format(publication_id, str(values)),
            "publication_id": publication_id
        })
    else:
        connection.close()
        return jsonify("No valid update values given."), 400


@publishing_tools.route("/<project>/publication/<publication_id>/comment/edit/", methods=["POST"])
@project_permission_required
def edit_comment(project, publication_id):
    """
    Takes "filename" and/or "published" as JSON data
    If there is no publication_comment in the database, creates one
    Returns "msg" and "comment_id" on success, otherwise 40x
    """
    request_data = request.get_json()
    if not request_data:
        return jsonify({"msg": "No data provided."}), 400
    filename = request_data.get("filename", None)
    published = request_data.get("published", None)

    publications = get_table("publication")
    comments = get_table("publication_comment")
    query = select([publications.c.publication_comment_id]).where(publications.c.id == int_or_none(publication_id))
    connection = db_engine.connect()

    result = connection.execute(query).fetchone()
    if result is None:
        connection.close()
        return jsonify("No such publication exists."), 404

    comment_id = result[0]

    values = {}
    if filename is not None:
        values["original_filename"] = filename
    if published is not None:
        values["published"] = published

    values["date_modified"] = datetime.now()

    if len(values) > 0:
        if comment_id is not None:
            update = comments.update().where(comments.c.id == int(comment_id)).values(**values)
            connection.execute(update)
            connection.close()
            return jsonify({
                "msg": "Updated comment {} with values {}".format(comment_id, str(values)),
                "comment_id": comment_id
            })
        else:
            insert = comments.insert().values(**values)
            r = connection.execute(insert)
            comment_id = r.inserted_primary_key[0]
            update = publications.update().where(publications.c.id == int(publication_id)).values({"publication_comment_id": int(comment_id)})
            connection.execute(update)
            connection.close()
            return jsonify({
                "msg": "Created comment {} for publication {} with values {}".format(comment_id, publication_id, str(values)),
                "comment_id": comment_id
            })
    else:
        connection.close()
        return jsonify("No valid update values given."), 400


@publishing_tools.route("/<project>/publication/<publication_id>/manuscripts/new/", methods=["POST"])
@project_permission_required
def add_manuscript(project, publication_id):
    """
    Takes "title", "filename", "published", "sort_order" as JSON data
    Returns "msg" and "manuscript_id" on success, otherwise 40x
    """
    request_data = request.get_json()
    if not request_data:
        return jsonify({"msg": "No data provided."}), 400
    title = request_data.get("title", None)
    filename = request_data.get("filename", None)
    published = request_data.get("published", None)
    sort_order = request_data.get("sort_order", None)

    publications = get_table("publication")
    manuscripts = get_table("publication_manuscript")
    query = select([publications]).where(publications.c.id == int_or_none(publication_id))
    connection = db_engine.connect()

    result = connection.execute(query).fetchone()
    if result is None:
        connection.close()
        return jsonify("No such publication exists."), 404

    values = {"publication_id": int(publication_id)}
    if title is not None:
        values["name"] = title
    if filename is not None:
        values["original_filename"] = filename
    if published is not None:
        values["published"] = published
    if sort_order is not None:
        values["sort_order"] = sort_order

    insert = manuscripts.insert().values(**values)
    result = connection.execute(insert)
    return jsonify({
        "msg": "Created new manuscript object.",
        "manuscript_id": int(result.inserted_primary_key[0])
    }), 201


@publishing_tools.route("/<project>/manuscripts/<manuscript_id>/edit/", methods=["POST"])
@project_permission_required
def edit_manuscript(project, manuscript_id):
    """
    Takes "title", "filename", "published", "sort_order" as JSON data
    Returns "msg" and "manuscript_id" on success, otherwise 40x
    """
    request_data = request.get_json()
    if not request_data:
        return jsonify({"msg": "No data provided."}), 400
    title = request_data.get("title", None)
    filename = request_data.get("filename", None)
    published = request_data.get("published", None)
    sort_order = request_data.get("sort_order", None)

    manuscripts = get_table("publication_manuscript")
    query = select([manuscripts]).where(manuscripts.c.id == int_or_none(manuscript_id))
    connection = db_engine.connect()

    result = connection.execute(query).fetchone()
    if result is None:
        connection.close()
        return jsonify("No such manuscript exists."), 404

    values = {}
    if title is not None:
        values["name"] = title
    if filename is not None:
        values["original_filename"] = filename
    if published is not None:
        values["published"] = published
    if sort_order is not None:
        values["sort_order"] = sort_order

    values["date_modified"] = datetime.now()

    if len(values) > 0:
        update = manuscripts.update().where(manuscripts.c.id == int(manuscript_id)).values(**values)
        connection.execute(update)
        connection.close()
        return jsonify({
            "msg": "Updated manuscript {} with values {}".format(int(manuscript_id), str(values)),
            "manuscript_id": int(manuscript_id)
        })
    else:
        connection.close()
        return jsonify("No valid update values given."), 400


@publishing_tools.route("/<project>/publication/<publication_id>/versions/new/", methods=["POST"])
@project_permission_required
def add_version(project, publication_id):
    """
    Takes "title", "filename", "published", "sort_order", "type" as JSON data
    "type" denotes version type, 1=base text, 2=other variant
    Returns "msg" and "version_id" on success, otherwise 40x
    """
    request_data = request.get_json()
    if not request_data:
        return jsonify({"msg": "No data provided."}), 400
    title = request_data.get("title", None)
    filename = request_data.get("filename", None)
    published = request_data.get("published", None)
    sort_order = request_data.get("sort_order", None)
    version_type = request_data.get("type", None)

    publications = get_table("publication")
    versions = get_table("publication_version")
    query = select([publications]).where(publications.c.id == int_or_none(publication_id))
    connection = db_engine.connect()

    result = connection.execute(query).fetchone()
    if result is None:
        connection.close()
        return jsonify("No such publication exists."), 404

    values = {"publication_id": int(publication_id)}
    if title is not None:
        values["name"] = title
    if filename is not None:
        values["original_filename"] = filename
    if published is not None:
        values["published"] = published
    if sort_order is not None:
        values["sort_order"] = sort_order
    if version_type is not None:
        values["type"] = version_type

    insert = versions.insert().values(**values)
    result = connection.execute(insert)
    return jsonify({
        "msg": "Created new version object.",
        "version_id": int(result.inserted_primary_key[0])
    }), 201


@publishing_tools.route("/<project>/versions/<version_id>/edit/", methods=["POST"])
@project_permission_required
def edit_version(project, version_id):
    """
    Takes "title", "filename", "published", "sort_order", "type" as JSON data
    "type" denotes version type, 1=base text, 2=other variant
    Returns "msg" and "version_id" on success, otherwise 40x
    """
    request_data = request.get_json()
    if not request_data:
        return jsonify({"msg": "No data provided."}), 400
    title = request_data.get("title", None)
    filename = request_data.get("filename", None)
    published = request_data.get("published", None)
    sort_order = request_data.get("sort_order", None)
    version_type = request_data.get("type", None)

    versions = get_table("publication_version")
    query = select([versions]).where(versions.c.id == int_or_none(version_id))
    connection = db_engine.connect()

    result = connection.execute(query).fetchone()
    if result is None:
        connection.close()
        return jsonify("No such version exists."), 404

    values = {}
    if title is not None:
        values["name"] = title
    if filename is not None:
        values["original_filename"] = filename
    if published is not None:
        values["published"] = published
    if sort_order is not None:
        values["sort_order"] = sort_order
    if version_type is not None:
        values["type"] = version_type

    values["date_modified"] = datetime.now()

    if len(values) > 0:
        update = versions.update().where(versions.c.id == int(version_id)).values(**values)
        connection.execute(update)
        connection.close()
        return jsonify({
            "msg": "Updated version {} with values {}".format(int(version_id), str(values)),
            "manuscript_id": int(version_id)
        })
    else:
        connection.close()
        return jsonify("No valid update values given."), 400


@publishing_tools.route("/<project>/facsimile_collection/<collection_id>/edit/", methods=["POST"])
@project_permission_required
def edit_facsimile_collection(project, collection_id):
    """
    Takes "title", "numberOfPages", "startPageNumber", "description" as JSON data
    Returns "msg" and "facs_coll_id" on success, otherwise 40x
    """
    request_data = request.get_json()
    if not request_data:
        return jsonify({"msg": "No data provided."}), 400
    title = request_data.get("title", None)
    page_count = request_data.get("numberOfPages", None)
    start_page = request_data.get("startPageNumber", None)
    description = request_data.get("description", None)
    external_url = request_data.get("external_url", None)
    collections = get_table("publication_facsimile_collection")
    query = select([collections]).where(collections.c.id == int_or_none(collection_id))
    connection = db_engine.connect()

    result = connection.execute(query).fetchone()
    if result is None:
        connection.close()
        return jsonify("No such facsimile collection exists."), 404

    values = {}
    if title is not None:
        values["title"] = title
    if page_count is not None:
        values["number_of_pages"] = page_count
    if start_page is not None:
        values["start_page_number"] = start_page
    if description is not None:
        values["description"] = description
    if external_url is not None:
        values["external_url"] = external_url
    values["date_modified"] = datetime.now()

    if len(values) > 0:
        update = collections.update().where(collections.c.id == int(collection_id)).values(**values)
        connection.execute(update)
        connection.close()
        return jsonify({
            "msg": "Updated facsimile collection {} with values {}".format(int(collection_id), str(values)),
            "facs_coll_id": int(collection_id)
        })
    else:
        connection.close()
        return jsonify("No valid update values given."), 400


@publishing_tools.route("/<project>/publication_collection/<collection_id>/info")
@project_permission_required
def get_publication_collection_info(project, collection_id):
    """
    Returns published status for publication_collection and associated introduction and title objects
    Also returns the original_filename for the introduction and title objects
    """
    collections = get_table("publication_collection")
    intros = get_table("publication_collection_introduction")
    titles = get_table("publication_collection_title")

    query = select([collections]).where(collections.c.id == int_or_none(collection_id))
    connection = db_engine.connect()
    collection_result = connection.execute(query).fetchone()
    if collection_result is None:
        connection.close()
        return jsonify("No such publication collection exists"), 404

    intro_id = int_or_none(collection_result["publication_collection_introduction_id"])
    title_id = int_or_none(collection_result["publication_collection_title_id"])
    intro_query = select([intros.c.published, intros.c.original_filename]).where(intros.c.id == intro_id)
    title_query = select([titles.c.published, titles.c.original_filename]).where(titles.c.id == title_id)

    intro_result = connection.execute(intro_query).fetchone()
    title_result = connection.execute(title_query).fetchone()

    connection.close()
    result = {
        "collection_id": int(collection_id),
        "collection_published": collection_result["published"],
        "intro_id": intro_id,
        "intro_published": None if intro_result is None else intro_result["published"],
        "intro_original_filename": None if intro_result is None else intro_result["original_filename"],
        "title_id": title_id,
        "title_published": None if title_result is None else title_result["published"],
        "title_original_filename": None if title_result is None else title_result["original_filename"]
    }
    return jsonify(result)<|MERGE_RESOLUTION|>--- conflicted
+++ resolved
@@ -91,21 +91,12 @@
         return jsonify({"msg": "No data provided."}), 400
     name = request_data.get("name", None)
     published = request_data.get("published", None)
-<<<<<<< HEAD
-    
-    collection_title_id = request_data.get("publication_collection_title_id", None)
-    collection_title_filename = request_data.get("collection_title_filename", None)
-    collection_intro_id = request_data.get("publication_collection_introduction_id", None)    
-    collection_intro_filename = request_data.get("collection_intro_filename", None)
-    
-=======
 
     collection_title_id = request_data.get("publication_collection_title_id", None)
     collection_title_filename = request_data.get("collection_title_filename", None)
     collection_intro_id = request_data.get("publication_collection_introduction_id", None)
     collection_intro_filename = request_data.get("collection_intro_filename", None)
 
->>>>>>> 9afaa00d
     collections = get_table("publication_collection")
     query = select([collections.c.id]).where(collections.c.id == int_or_none(collection_id))
     connection = db_engine.connect()
@@ -117,11 +108,7 @@
 
     introductions = get_table("publication_collection_introduction")
     titles = get_table("publication_collection_title")
-<<<<<<< HEAD
-    
-=======
-
->>>>>>> 9afaa00d
+
     new_intro = {
         "published": request_data.get("intro_published", 1),
         "original_filename": request_data.get("collection_intro_filename", 1)
@@ -138,11 +125,7 @@
         result = connection.execute(ins, **new_title)
         new_title_row = select([titles]).where(titles.c.id == result.inserted_primary_key[0])
         new_title_row = dict(connection.execute(new_title_row).fetchone())
-<<<<<<< HEAD
-        collection_title_id = new_title_row["id"];
-=======
         collection_title_id = new_title_row["id"]
->>>>>>> 9afaa00d
 
     if collection_intro_id is None and collection_intro_filename is not None:
         # Create a new intro and add the id to the Collection
@@ -150,17 +133,6 @@
         result = connection.execute(ins, **new_intro)
         new_intro_row = select([introductions]).where(introductions.c.id == result.inserted_primary_key[0])
         new_intro_row = dict(connection.execute(new_intro_row).fetchone())
-<<<<<<< HEAD
-        collection_intro_id = new_intro_row["id"];
-        
-        
-    if  collection_title_id is not None:
-        # Update the Title data
-        update = introductions.update().where(titles.c.id == collection_title_id).values(**new_title)
-        connection.execute(update)
-        
-    if  collection_intro_id is not None:
-=======
         collection_intro_id = new_intro_row["id"]
 
     if collection_title_id is not None:
@@ -169,7 +141,6 @@
         connection.execute(update)
 
     if collection_intro_id is not None:
->>>>>>> 9afaa00d
         # Update the Intro data
         update = introductions.update().where(introductions.c.id == collection_intro_id).values(**new_intro)
         connection.execute(update)
